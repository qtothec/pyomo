--- conflicted
+++ resolved
@@ -1,14 +1,9 @@
 import heapq
 import logging
-import timeit
 
 from pyutilib.misc import Container
 
-<<<<<<< HEAD
-from pyomo.common.config import (ConfigBlock, ConfigValue, NonNegativeFloat)
-=======
 from pyomo.common.config import (ConfigBlock, ConfigValue, PositiveInt)
->>>>>>> 537b1f23
 from pyomo.common.modeling import unique_component_name
 from pyomo.contrib.gdpopt.util import create_utility_block, time_code, a_logger, restore_logger_level, \
     setup_results_object, get_main_elapsed_time
@@ -65,17 +60,12 @@
         domain=a_logger
     ))
     CONFIG.declare("time_limit", ConfigValue(
-<<<<<<< HEAD
-        default=float('inf'), domain=NonNegativeFloat,
-        description="Time limit (rudimentary). You need to also set subsolver time limits for now."
-=======
         default=600,
         domain=PositiveInt,
         description="Time limit (seconds, default=600)",
         doc="Seconds allowed until terminated. Note that the time limit can"
             "currently only be enforced between subsolver invocations. You may"
             "need to set subsolver time limits as well."
->>>>>>> 537b1f23
     ))
 
     def available(self, exception_flag=True):
@@ -102,7 +92,6 @@
         solve_data.timing = Container()
         solve_data.original_model = model
         solve_data.results = SolverResults()
-        solve_data.start_time = timeit.default_timer()
 
         old_logger_level = config.logger.getEffectiveLevel()
         with time_code(solve_data.timing, 'total', is_main_timer=True), \
@@ -208,13 +197,6 @@
                         disj.indicator_var = 0  # initially set all indicator vars to zero
                 added_disj_counter = 0
                 for disj in next_disjunction.disjuncts:
-<<<<<<< HEAD
-                    elapsed = timeit.default_timer() - solve_data.start_time
-                    if elapsed >= config.time_limit:
-                        config.logger.info("Time limit reached. No solution obtained.")
-                        solve_data.results.problem.lower_bound = mdl_results.problem.lower_bound
-                        solve_data.results.problem.upper_bound = float('inf')
-=======
                     if get_main_elapsed_time(solve_data.timing) >= config.time_limit:
                         solve_data.results.problem.lower_bound = mdl_results.problem.lower_bound
                         solve_data.results.problem.upper_bound = float('inf')
@@ -226,7 +208,6 @@
                         config.logger.info(
                             'Final bound values: LB: {}  UB: {}'.
                             format(solve_data.results.problem.lower_bound, solve_data.results.problem.upper_bound))
->>>>>>> 537b1f23
                         solve_data.results.solver.timing = solve_data.timing
                         solve_data.results.solver.iterations = counter
                         solve_data.results.solver.termination_condition = mdl_results.solver.termination_condition
