--- conflicted
+++ resolved
@@ -9,11 +9,7 @@
 from pyomo.core import Constraint, TransformationFactory, minimize, value, Objective
 from pyomo.core.expr import current as EXPR
 from pyomo.core.kernel.component_set import ComponentSet
-<<<<<<< HEAD
-from pyomo.opt import SolverFactory
-=======
 from pyomo.opt import SolverFactory, SolverResults
->>>>>>> 54a28d4a
 from pyomo.opt import TerminationCondition as tc
 
 
@@ -146,21 +142,14 @@
             "IPOPT has too few degrees of freedom: %s" %
             results.solver.message)
         nlp_result.feasible = False
-<<<<<<< HEAD
-    elif (subprob_terminate_cond is tc.other):
-=======
     elif subprob_terminate_cond is tc.other:
->>>>>>> 54a28d4a
         config.logger.info(
             "NLP solver had a termination condition of 'other': %s" %
             results.solver.message)
         nlp_result.feasible = False
-<<<<<<< HEAD
-=======
     elif subprob_terminate_cond is tc.error:
         config.logger.info("NLP solver had a termination condition of 'error': %s" % results.solver.message)
         nlp_result.feasible = False
->>>>>>> 54a28d4a
     else:
         raise ValueError(
             'GDPopt unable to handle NLP subproblem termination '
@@ -414,12 +403,6 @@
 
     # for disj in subprob.component_data_objects(Disjunct, active=True):
     #     disj.deactivate()  # TODO this is a HACK for something that isn't happening correctly in fix_disjuncts
-<<<<<<< HEAD
-
-    if config.subproblem_presolve:
-        preprocess_subproblem(subprob, config)
-=======
->>>>>>> 54a28d4a
 
     if config.subproblem_presolve:
         preprocess_subproblem(subprob, config)
