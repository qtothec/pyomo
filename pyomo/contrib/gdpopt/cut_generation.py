"""This module provides functions for cut generation."""
from __future__ import division

from math import copysign, fabs

from pyomo.contrib.gdpopt.util import time_code, constraints_in_True_disjuncts
from pyomo.contrib.mcpp.pyomo_mcpp import McCormick as mc
from pyomo.core import (Block, ConstraintList, NonNegativeReals, VarList,
                        minimize, value)
from pyomo.core.base.symbolic import differentiate
from pyomo.core.expr import current as EXPR
from pyomo.core.kernel.component_map import ComponentMap
from pyomo.core.kernel.component_set import ComponentSet


def add_outer_approximation_cuts(nlp_result, solve_data, config):
    """Add outer approximation cuts to the linear GDP model."""
    with time_code(solve_data.timing, 'OA cut generation'):
        m = solve_data.linear_GDP
        GDPopt = m.GDPopt_utils
        sign_adjust = -1 if GDPopt.objective.sense == minimize else 1

        # copy values over
        for var, val in zip(GDPopt.working_var_list, nlp_result.var_values):
            if val is not None and not var.fixed:
                var.value = val

        # TODO some kind of special handling if the dual is phenomenally small?
        config.logger.debug('Adding OA cuts.')

        nonlinear_constraints = ComponentSet(
            GDPopt.working_nonlinear_constraints)
        counter = 0
        if not hasattr(GDPopt, 'jacobians'):
            GDPopt.jacobians = ComponentMap()
        for constr, dual_value in zip(GDPopt.working_constraints_list,
                                      nlp_result.dual_values):
            if dual_value is None or constr not in nonlinear_constraints:
                continue

            # Determine if the user pre-specified that OA cuts should not be
            # generated for the given constraint.
            parent_block = constr.parent_block()
            ignore_set = getattr(parent_block, 'GDPopt_ignore_OA', None)
            config.logger.debug('Ignore_set %s' % ignore_set)
            if (ignore_set and (constr in ignore_set or
                                constr.parent_component() in ignore_set)):
                config.logger.debug(
                    'OA cut addition for %s skipped because it is in '
                    'the ignore set.' % constr.name)
                continue

            config.logger.debug(
                "Adding OA cut for %s with dual value %s"
                % (constr.name, dual_value))

            # TODO make this more efficient by not having to use
            # differentiate() at each iteration.
            jacobians = GDPopt.jacobians.get(constr, None)
            if jacobians is None:
                constr_vars = list(EXPR.identify_variables(constr.body))
                jac_list = differentiate(constr.body, wrt_list=constr_vars)
                jacobians = ComponentMap(zip(constr_vars, jac_list))
                GDPopt.jacobians[constr] = jacobians

            # Create a block on which to put outer approximation cuts.
            oa_utils = parent_block.component('GDPopt_OA')
            if oa_utils is None:
                oa_utils = parent_block.GDPopt_OA = Block(
                    doc="Block holding outer approximation cuts "
                    "and associated data.")
                oa_utils.GDPopt_OA_cuts = ConstraintList()
                oa_utils.GDPopt_OA_slacks = VarList(
                    bounds=(0, config.max_slack),
                    domain=NonNegativeReals, initialize=0)

            oa_cuts = oa_utils.GDPopt_OA_cuts
            slack_var = oa_utils.GDPopt_OA_slacks.add()
            oa_cuts.add(
                expr=copysign(1, sign_adjust * dual_value) * (
                    value(constr.body) + sum(
                        value(jacobians[var]) * (var - value(var))
                        for var in jacobians)) + slack_var <= 0)
            counter += 1

        config.logger.info('Added %s OA cuts' % counter)


def add_affine_cuts(nlp_result, solve_data, config):
<<<<<<< HEAD
    """Adds rigorous affine cuts."""
    pass
    # Add constraints corresponding to the affine cuts at the solution point
    # given by the nlp_result
=======
    m = solve_data.linear_GDP
    GDPopt = m.GDPopt_utils
    for var, val in zip(GDPopt.working_var_list, nlp_result.var_values):
        if val is not None and not var.fixed:
            var.value = val

    for constr in constraints_in_True_disjuncts(m):
        # for constr in GDPopt.working_nonlinear_constraints:

        if constr not in GDPopt.working_nonlinear_constraints:
            continue

        # if constr.body.polynomial_degree() in (1, 0):
        #     continue

        # TODO check that constraint is on active Disjunct

        vars_in_constr = list(
            EXPR.identify_variables(constr.body))
        if any(var.value is None for var in vars_in_constr):
            continue  # a variable has no values

        # mcpp stuff
        mc_eqn = mc(constr.body)
        ccSlope = mc_eqn.subcc()
        cvSlope = mc_eqn.subcv()
        ccStart = mc_eqn.concave()
        cvStart = mc_eqn.convex()
        ub_int = min(constr.upper, mc_eqn.upper()) if constr.has_ub() else mc_eqn.upper()
        lb_int = max(constr.lower, mc_eqn.lower()) if constr.has_lb() else mc_eqn.lower()

        parent_block = constr.parent_block()
        # Create a block on which to put outer approximation cuts.
        aff_utils = parent_block.component('GDPopt_aff')
        if aff_utils is None:
            aff_utils = parent_block.GDPopt_aff = Block(
                doc="Block holding affine constraints")
            aff_utils.GDPopt_aff_cons = ConstraintList()
        aff_cuts = aff_utils.GDPopt_aff_cons
        aff_cuts.add(expr=sum(
            ccSlope[var] * (var - var.value) for var in vars_in_constr) + ccStart >= lb_int)
        aff_cuts.add(expr=sum(
            cvSlope[var] * (var - var.value) for var in vars_in_constr) + cvStart <= ub_int)
>>>>>>> 21d7f063


def add_integer_cut(var_values, solve_data, config, feasible=False):
    """Add an integer cut to the linear GDP model."""
    m = solve_data.linear_GDP
    GDPopt = m.GDPopt_utils
    var_value_is_one = ComponentSet()
    var_value_is_zero = ComponentSet()
    for var, val in zip(GDPopt.working_var_list, var_values):
        if not var.is_binary():
            continue
        if var.fixed:
            if val is not None and var.value != val:
                # val needs to be None or match var.value. Otherwise, we have a
                # contradiction.
                raise ValueError(
                    "Fixed variable %s has value %s != "
                    "provided value of %s." % (var.name, var.value, val))
            val = var.value
        # TODO we can also add a check to skip binary variables that are not an
        # indicator_var on disjuncts.
        if fabs(val - 1) <= config.integer_tolerance:
            var_value_is_one.add(var)
        elif fabs(val) <= config.integer_tolerance:
            var_value_is_zero.add(var)
        else:
            raise ValueError(
                'Binary %s = %s is not 0 or 1' % (var.name, val))

    if not (var_value_is_one or var_value_is_zero):
        # if no remaining binary variables, then terminate algorithm.
        config.logger.info(
            'Adding integer cut to a model without binary variables. '
            'Model is now infeasible.')
        if solve_data.objective_sense == minimize:
            solve_data.LB = float('inf')
        else:
            solve_data.UB = float('-inf')
        return False

    int_cut = (sum(1 - v for v in var_value_is_one) +
               sum(v for v in var_value_is_zero)) >= 1

    if not feasible:
        config.logger.info('Adding integer cut')
        GDPopt.integer_cuts.add(expr=int_cut)
    else:
        backtracking_enabled = (
            "disabled" if GDPopt.no_backtracking.active else "allowed")
        config.logger.info(
            'Registering explored configuration. '
            'Backtracking is currently %s.' % backtracking_enabled)
        GDPopt.no_backtracking.add(expr=int_cut)<|MERGE_RESOLUTION|>--- conflicted
+++ resolved
@@ -87,12 +87,6 @@
 
 
 def add_affine_cuts(nlp_result, solve_data, config):
-<<<<<<< HEAD
-    """Adds rigorous affine cuts."""
-    pass
-    # Add constraints corresponding to the affine cuts at the solution point
-    # given by the nlp_result
-=======
     m = solve_data.linear_GDP
     GDPopt = m.GDPopt_utils
     for var, val in zip(GDPopt.working_var_list, nlp_result.var_values):
@@ -136,7 +130,6 @@
             ccSlope[var] * (var - var.value) for var in vars_in_constr) + ccStart >= lb_int)
         aff_cuts.add(expr=sum(
             cvSlope[var] * (var - var.value) for var in vars_in_constr) + cvStart <= ub_int)
->>>>>>> 21d7f063
 
 
 def add_integer_cut(var_values, solve_data, config, feasible=False):
