--- conflicted
+++ resolved
@@ -14,11 +14,7 @@
 from six import StringIO
 from pyomo.common.log import LoggingIntercept
 import timeit
-<<<<<<< HEAD
-from contextlib import ContextDecorator, contextmanager
-=======
 from contextlib import contextmanager
->>>>>>> fffdf003
 
 
 class _DoNothing(object):
@@ -442,20 +438,6 @@
                 var.fix(val)
 
 
-<<<<<<< HEAD
-class time_code(ContextDecorator):
-    def __init__(self, timing_data_obj, code_block_name):
-        self._time_obj = timing_data_obj
-        self._block_name = code_block_name
-
-    def __enter__(self):
-        self._start_time = timeit.default_timer()
-
-    def __exit__(self, *exc_details):
-        elapsed_time = timeit.default_timer() - self._start_time
-        prev_time = self._time_obj.get(self._block_name, 0)
-        self._time_obj[self._block_name] = prev_time + elapsed_time
-=======
 @contextmanager
 def time_code(timing_data_obj, code_block_name):
     start_time = timeit.default_timer()
@@ -463,7 +445,6 @@
     elapsed_time = timeit.default_timer() - start_time
     prev_time = timing_data_obj.get(code_block_name, 0)
     timing_data_obj[code_block_name] = prev_time + elapsed_time
->>>>>>> fffdf003
 
 
 @contextmanager
