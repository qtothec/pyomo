--- conflicted
+++ resolved
@@ -91,11 +91,7 @@
         solve_data.results.solver.termination_condition = tc.maxIterations
         return True
 
-<<<<<<< HEAD
-    if (timeit.default_timer() - solve_data.start_time) >= config.timelimit:
-=======
     if (timeit.default_timer() - solve_data.start_time) >= config.time_limit:
->>>>>>> a3c8f559
         config.logger.info(
             "GDPopt unable to converge bounds before time limit of %s seconds."
             % (config.time_limit,)
