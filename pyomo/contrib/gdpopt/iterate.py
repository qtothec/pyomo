--- conflicted
+++ resolved
@@ -4,11 +4,7 @@
 from pyomo.contrib.gdpopt.cut_generation import (add_integer_cut,
                                                  add_outer_approximation_cuts,
                                                  add_affine_cuts)
-<<<<<<< HEAD
-from pyomo.contrib.gdpopt.mip_solve import solve_GLOA_master, solve_LOA_master
-=======
 from pyomo.contrib.gdpopt.mip_solve import solve_LOA_master
->>>>>>> 21d7f063
 from pyomo.contrib.gdpopt.nlp_solve import (solve_global_NLP,
                                             solve_local_NLP)
 from pyomo.opt import TerminationCondition as tc
