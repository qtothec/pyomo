--- conflicted
+++ resolved
@@ -1,12 +1,9 @@
 # -*- coding: utf-8 -*-
 """Main driver module for GDPopt solver.
 
-<<<<<<< HEAD
-=======
 19.4.15 changes:
 - add support for linear subproblems
 - use automatic differentiation for large constraints
->>>>>>> 54a28d4a
 19.3.25 changes:
 - add rudimentary time limit support
 - start keeping basic changelog
@@ -37,11 +34,7 @@
 from pyomo.opt.results import SolverResults
 from pyutilib.misc import Container
 
-<<<<<<< HEAD
-__version__ = (19, 3, 25)  # Note: date-based version number
-=======
 __version__ = (19, 4, 15)  # Note: date-based version number
->>>>>>> 54a28d4a
 
 
 @SolverFactory.register(
