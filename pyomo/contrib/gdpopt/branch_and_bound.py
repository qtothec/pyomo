import traceback
from collections import namedtuple
from heapq import heappush, heappop

<<<<<<< HEAD
from pyomo.contrib.gdpopt.util import copy_var_list_values, SuppressInfeasibleWarning, get_main_elapsed_time
=======
from pyomo.common.errors import InfeasibleConstraintException
from pyomo.contrib.fbbt.fbbt import fbbt
from pyomo.contrib.gdpopt.util import copy_var_list_values, SuppressInfeasibleWarning
>>>>>>> ee14fbc4
from pyomo.contrib.satsolver.satsolver import satisfiable
from pyomo.core import minimize, Suffix, Constraint, ComponentMap, TransformationFactory
from pyomo.opt import SolverFactory, SolverStatus
from pyomo.opt import TerminationCondition as tc

_linear_degrees = {1, 0}

# Data tuple for each node that also functions as the sort key.
# Therefore, ordering of the arguments below matters.
BBNodeData = namedtuple('BBNodeData', [
    'obj_lb',  # lower bound on objective value, sign corrected to minimize
    'obj_ub',  # upper bound on objective value, sign corrected to minimize
    'is_screened',  # True if the node has been screened; False if not.
    'is_evaluated',  # True if node has been evaluated; False if not.
    'num_unbranched_disjunctions',  # number of unbranched disjunctions
    'node_count',  # cumulative node counter
    'unbranched_disjunction_indices',  # list of unbranched disjunction indices
])


def _perform_branch_and_bound(solve_data):
    solve_data.explored_nodes = 0
    root_node = solve_data.working_model
    root_util_blk = root_node.GDPopt_utils
    config = solve_data.config

    # Map unfixed disjunct -> list of deactivated constraints
    root_util_blk.disjunct_to_nonlinear_constraints = ComponentMap()
    # Map relaxed disjunctions -> list of unfixed disjuncts
    root_util_blk.disjunction_to_unfixed_disjuncts = ComponentMap()

    # Preprocess the active disjunctions
    for disjunction in root_util_blk.disjunction_list:
        assert disjunction.active

        disjuncts_fixed_True = []
        disjuncts_fixed_False = []
        unfixed_disjuncts = []

        # categorize the disjuncts in the disjunction
        for disjunct in disjunction.disjuncts:
            if disjunct.indicator_var.fixed:
                if disjunct.indicator_var.value == 1:
                    disjuncts_fixed_True.append(disjunct)
                elif disjunct.indicator_var.value == 0:
                    disjuncts_fixed_False.append(disjunct)
                else:
                    pass  # raise error for fractional value?
            else:
                unfixed_disjuncts.append(disjunct)

        # update disjunct lists for predetermined disjunctions
        if len(disjuncts_fixed_False) == len(disjunction.disjuncts) - 1:
            # all but one disjunct in the disjunction is fixed to False.
            # Remaining one must be true. If not already fixed to True, do so.
            if not disjuncts_fixed_True:
                disjuncts_fixed_True = unfixed_disjuncts
                unfixed_disjuncts = []
                disjuncts_fixed_True[0].indicator_var.fix(1)
        elif disjuncts_fixed_True and disjunction.xor:
            assert len(disjuncts_fixed_True) == 1, "XOR (only one True) violated: %s" % disjunction.name
            disjuncts_fixed_False.extend(unfixed_disjuncts)
            unfixed_disjuncts = []

        # Make sure disjuncts fixed to False are properly deactivated.
        for disjunct in disjuncts_fixed_False:
            disjunct.deactivate()

        # Deactivate nonlinear constraints in unfixed disjuncts
        for disjunct in unfixed_disjuncts:
            nonlinear_constraints_in_disjunct = [
                constr for constr in disjunct.component_data_objects(Constraint, active=True)
                if constr.body.polynomial_degree() not in _linear_degrees]
            for constraint in nonlinear_constraints_in_disjunct:
                constraint.deactivate()
            if nonlinear_constraints_in_disjunct:
                # TODO might be worthwhile to log number of nonlinear constraints in each disjunction
                # for later branching purposes
                root_util_blk.disjunct_to_nonlinear_constraints[disjunct] = nonlinear_constraints_in_disjunct

        root_util_blk.disjunction_to_unfixed_disjuncts[disjunction] = unfixed_disjuncts
        pass

    # Add the BigM suffix if it does not already exist. Used later during nonlinear constraint activation.
    # TODO is this still necessary?
    if not hasattr(root_node, 'BigM'):
        root_node.BigM = Suffix()

    # Set up the priority queue
    queue = solve_data.bb_queue = []
    solve_data.created_nodes = 0
    unbranched_disjunction_indices = [i for i, disjunction in enumerate(root_util_blk.disjunction_list)
                                      if disjunction in root_util_blk.disjunction_to_unfixed_disjuncts]
    sort_tuple = BBNodeData(
        obj_lb=float('-inf'),
        obj_ub=float('inf'),
        is_screened=False,
        is_evaluated=False,
        num_unbranched_disjunctions=len(unbranched_disjunction_indices),
        node_count=0,
        unbranched_disjunction_indices=unbranched_disjunction_indices,
    )
    heappush(queue, (sort_tuple, root_node))

    # Do the branch and bound
    while len(queue) > 0:
        # visit the top node on the heap
        # from pprint import pprint
        # pprint([(
        #     x[0].node_count, x[0].obj_lb, x[0].obj_ub, x[0].num_unbranched_disjunctions
        # ) for x in sorted(queue)])
        node_data, node_model = heappop(queue)
        config.logger.info("Nodes: %s LB %.10g Unbranched %s" % (
            solve_data.explored_nodes, node_data.obj_lb, node_data.num_unbranched_disjunctions))

        # Check time limit
        elapsed = get_main_elapsed_time(solve_data.timing)
        if elapsed >= config.time_limit:
            config.logger.info(
                'GDPopt-LBB unable to converge bounds '
                'before time limit of {} seconds. '
                'Elapsed: {} seconds'
                .format(config.time_limit, elapsed))
            no_feasible_soln = float('inf')
            solve_data.LB = node_data.obj_lb if solve_data.objective_sense == minimize else -no_feasible_soln
            solve_data.UB = no_feasible_soln if solve_data.objective_sense == minimize else -node_data.obj_lb
            config.logger.info(
                'Final bound values: LB: {}  UB: {}'.
                format(solve_data.LB, solve_data.UB))
            solve_data.results.solver.termination_condition = tc.maxTimeLimit
            return True

        # Handle current node
        if not node_data.is_screened:
            # Node has not been evaluated.
            solve_data.explored_nodes += 1
            new_node_data = _prescreen_node(node_data, node_model, solve_data)
            heappush(queue, (new_node_data, node_model))  # replace with updated node data
        elif node_data.obj_lb < node_data.obj_ub - config.bound_tolerance and not node_data.is_evaluated:
            # Node has not been fully evaluated.
            # Note: infeasible and unbounded nodes will skip this condition, because of strict inequality
            new_node_data = _evaluate_node(node_data, node_model, solve_data)
            heappush(queue, (new_node_data, node_model))  # replace with updated node data
        elif node_data.num_unbranched_disjunctions == 0 or node_data.obj_lb == float('inf'):
            # We have reached a leaf node, or the best available node is infeasible.
            original_model = solve_data.original_model
            copy_var_list_values(
                from_list=node_model.GDPopt_utils.variable_list,
                to_list=original_model.GDPopt_utils.variable_list,
                config=config,
            )

            solve_data.LB = node_data.obj_lb if solve_data.objective_sense == minimize else -node_data.obj_ub
            solve_data.UB = node_data.obj_ub if solve_data.objective_sense == minimize else -node_data.obj_lb
            solve_data.master_iteration = solve_data.explored_nodes
            if node_data.obj_lb == float('inf'):
                solve_data.results.solver.termination_condition = tc.infeasible
            elif node_data.obj_ub == float('-inf'):
                solve_data.results.solver.termination_condition = tc.unbounded
            else:
                solve_data.results.solver.termination_condition = tc.optimal
            return
        else:
            _branch_on_node(node_data, node_model, solve_data)


def _branch_on_node(node_data, node_model, solve_data):
    # Keeping the naive branch selection
    config = solve_data.config
    disjunction_to_branch_idx = node_data.unbranched_disjunction_indices[0]
    disjunction_to_branch = node_model.GDPopt_utils.disjunction_list[disjunction_to_branch_idx]
    num_unfixed_disjuncts = len(node_model.GDPopt_utils.disjunction_to_unfixed_disjuncts[disjunction_to_branch])
    config.logger.info("Branching on disjunction %s" % disjunction_to_branch.name)
    node_count = solve_data.created_nodes
    newly_created_nodes = 0

    for disjunct_index_to_fix_True in range(num_unfixed_disjuncts):
        # Create a new branch for each unfixed disjunct
        child_model = node_model.clone()
        child_disjunction_to_branch = child_model.GDPopt_utils.disjunction_list[disjunction_to_branch_idx]
        child_unfixed_disjuncts = child_model.GDPopt_utils.disjunction_to_unfixed_disjuncts[child_disjunction_to_branch]
        for idx, child_disjunct in enumerate(child_unfixed_disjuncts):
            if idx == disjunct_index_to_fix_True:
                child_disjunct.indicator_var.fix(1)
            else:
                child_disjunct.deactivate()
        if not child_disjunction_to_branch.xor:
            raise NotImplementedError("We still need to add support for non-XOR disjunctions.")
            # This requires adding all combinations of activation status among unfixed_disjuncts
        # Reactivate nonlinear constraints in the newly-fixed child disjunct
        fixed_True_disjunct = child_unfixed_disjuncts[disjunct_index_to_fix_True]
        for constr in child_model.GDPopt_utils.disjunct_to_nonlinear_constraints.get(fixed_True_disjunct, ()):
            constr.activate()
            child_model.BigM[constr] = 1  # set arbitrary BigM (ok, because we fix corresponding Y=True)

        del child_model.GDPopt_utils.disjunction_to_unfixed_disjuncts[child_disjunction_to_branch]
        for child_disjunct in child_unfixed_disjuncts:
            child_model.GDPopt_utils.disjunct_to_nonlinear_constraints.pop(child_disjunct, None)

        newly_created_nodes += 1
        child_node_data = node_data._replace(
            is_screened=False,
            is_evaluated=False,
            num_unbranched_disjunctions=node_data.num_unbranched_disjunctions - 1,
            node_count=node_count + newly_created_nodes,
            unbranched_disjunction_indices=node_data.unbranched_disjunction_indices[1:],
            obj_ub=float('inf'),
        )
        heappush(solve_data.bb_queue, (child_node_data, child_model))

    solve_data.created_nodes += newly_created_nodes

    config.logger.info("Added %s new nodes with %s relaxed disjunctions to the heap. Size now %s." % (
        num_unfixed_disjuncts, node_data.num_unbranched_disjunctions - 1, len(solve_data.bb_queue)))


def _prescreen_node(node_data, node_model, solve_data):
    config = solve_data.config
    # Check node for satisfiability if sat-solver is enabled
    if config.check_sat and satisfiable(node_model, config.logger) is False:
        if node_data.node_count == 0:
            config.logger.info("Root node is not satisfiable. Problem is infeasible.")
        else:
            config.debug.info("SAT solver pruned node %s" % node_data.node_count)
        new_lb = new_ub = float('inf')
    else:
        # Solve model subproblem
        if config.solve_local_rnGDP:
            solve_data.config.logger.debug(
                "Screening node %s with LB %.10g and %s inactive disjunctions." % (
                    node_data.node_count, node_data.obj_lb, node_data.num_unbranched_disjunctions
                ))
            new_lb, new_ub = _solve_local_rnGDP_subproblem(node_model, solve_data)
        else:
            new_lb, new_ub = float('-inf'), float('inf')
        new_lb = max(node_data.obj_lb, new_lb)

    new_node_data = node_data._replace(obj_lb=new_lb, obj_ub=new_ub, is_screened=True)
    return new_node_data


def _evaluate_node(node_data, node_model, solve_data):
    config = solve_data.config
    # Solve model subproblem
    solve_data.config.logger.info(
        "Exploring node %s with LB %.10g UB %.10g and %s inactive disjunctions." % (
            node_data.node_count, node_data.obj_lb, node_data.obj_ub, node_data.num_unbranched_disjunctions
        ))
    new_lb, new_ub = _solve_rnGDP_subproblem(node_model, solve_data)
    new_node_data = node_data._replace(obj_lb=new_lb, obj_ub=new_ub, is_evaluated=True)
    return new_node_data


def _solve_rnGDP_subproblem(model, solve_data):
    config = solve_data.config
    subproblem = TransformationFactory('gdp.bigm').create_using(model)
    obj_sense_correction = solve_data.objective_sense != minimize

    try:
        with SuppressInfeasibleWarning():
<<<<<<< HEAD
            minlp_args = dict(config.minlp_solver_args)
            if config.minlp_solver == 'gams':
                elapsed = get_main_elapsed_time(solve_data.timing)
                remaining = max(config.time_limit - elapsed, 1)
                minlp_args['add_options'] = minlp_args.get('add_options', [])
                minlp_args['add_options'].append('option reslim=%s;' % remaining)
            result = SolverFactory(config.minlp_solver).solve(subproblem, **minlp_args)
=======
            try:
                fbbt(subproblem, integer_tol=config.integer_tolerance)
            except InfeasibleConstraintException:
                copy_var_list_values(  # copy variable values, even if errored
                    from_list=subproblem.GDPopt_utils.variable_list,
                    to_list=model.GDPopt_utils.variable_list,
                    config=config, ignore_integrality=True
                )
                return float('inf'), float('inf')
            result = SolverFactory(config.minlp_solver).solve(subproblem, **config.minlp_solver_args)
>>>>>>> ee14fbc4
    except RuntimeError as e:
        config.logger.warning(
            "Solver encountered RuntimeError. Treating as infeasible. "
            "Msg: %s\n%s" % (str(e), traceback.format_exc()))
        copy_var_list_values(  # copy variable values, even if errored
            from_list=subproblem.GDPopt_utils.variable_list,
            to_list=model.GDPopt_utils.variable_list,
            config=config, ignore_integrality=True
        )
        return float('inf'), float('inf')

    term_cond = result.solver.termination_condition
    if term_cond == tc.optimal:
        assert result.solver.status is SolverStatus.ok
        lb = result.problem.lower_bound if not obj_sense_correction else -result.problem.upper_bound
        ub = result.problem.upper_bound if not obj_sense_correction else -result.problem.lower_bound
        copy_var_list_values(
            from_list=subproblem.GDPopt_utils.variable_list,
            to_list=model.GDPopt_utils.variable_list,
            config=config,
        )
        return lb, ub
    elif term_cond == tc.locallyOptimal or term_cond == tc.feasible:
        assert result.solver.status is SolverStatus.ok
        lb = result.problem.lower_bound if not obj_sense_correction else -result.problem.upper_bound
        ub = result.problem.upper_bound if not obj_sense_correction else -result.problem.lower_bound
        # TODO handle LB absent
        copy_var_list_values(
            from_list=subproblem.GDPopt_utils.variable_list,
            to_list=model.GDPopt_utils.variable_list,
            config=config,
        )
        return lb, ub
    elif term_cond == tc.unbounded:
        copy_var_list_values(
            from_list=subproblem.GDPopt_utils.variable_list,
            to_list=model.GDPopt_utils.variable_list,
            config=config, ignore_integrality=True
        )
        return float('-inf'), float('-inf')
    elif term_cond == tc.infeasible:
        copy_var_list_values(
            from_list=subproblem.GDPopt_utils.variable_list,
            to_list=model.GDPopt_utils.variable_list,
            config=config, ignore_integrality=True
        )
        return float('inf'), float('inf')
    else:
        config.logger.warning("Unknown termination condition of %s. Treating as infeasible." % term_cond)
        copy_var_list_values(
            from_list=subproblem.GDPopt_utils.variable_list,
            to_list=model.GDPopt_utils.variable_list,
            config=config, ignore_integrality=True
        )
        return float('inf'), float('inf')


def _solve_local_rnGDP_subproblem(model, solve_data):
    # TODO for now, return (LB, UB) = (-inf, inf) (for minimize)
    config = solve_data.config
    subproblem = TransformationFactory('gdp.bigm').create_using(model)
    obj_sense_correction = solve_data.objective_sense != minimize

    try:
        with SuppressInfeasibleWarning():
            result = SolverFactory(config.local_minlp_solver).solve(subproblem, **config.local_minlp_solver_args)
    except RuntimeError as e:
        config.logger.warning(
            "Solver encountered RuntimeError. Treating as infeasible. "
            "Msg: %s\n%s" % (str(e), traceback.format_exc()))
        copy_var_list_values(  # copy variable values, even if errored
            from_list=subproblem.GDPopt_utils.variable_list,
            to_list=model.GDPopt_utils.variable_list,
            config=config, ignore_integrality=True
        )
        return float('-inf'), float('inf')

    term_cond = result.solver.termination_condition
    if term_cond == tc.optimal:
        assert result.solver.status is SolverStatus.ok
        lb = result.problem.lower_bound if not obj_sense_correction else -result.problem.upper_bound
        ub = result.problem.upper_bound if not obj_sense_correction else -result.problem.lower_bound
        copy_var_list_values(
            from_list=subproblem.GDPopt_utils.variable_list,
            to_list=model.GDPopt_utils.variable_list,
            config=config,
        )
        return float('-inf'), ub
    elif term_cond == tc.locallyOptimal or term_cond == tc.feasible:
        assert result.solver.status is SolverStatus.ok
        lb = result.problem.lower_bound if not obj_sense_correction else -result.problem.upper_bound
        ub = result.problem.upper_bound if not obj_sense_correction else -result.problem.lower_bound
        # TODO handle LB absent
        copy_var_list_values(
            from_list=subproblem.GDPopt_utils.variable_list,
            to_list=model.GDPopt_utils.variable_list,
            config=config,
        )
        return float('-inf'), ub
    elif term_cond == tc.unbounded:
        copy_var_list_values(
            from_list=subproblem.GDPopt_utils.variable_list,
            to_list=model.GDPopt_utils.variable_list,
            config=config, ignore_integrality=True
        )
        return float('-inf'), float('-inf')
    elif term_cond == tc.infeasible:
        copy_var_list_values(
            from_list=subproblem.GDPopt_utils.variable_list,
            to_list=model.GDPopt_utils.variable_list,
            config=config, ignore_integrality=True
        )
        return float('-inf'), float('inf')
    else:
        config.logger.warning("Unknown termination condition of %s. Treating as infeasible." % term_cond)
        copy_var_list_values(
            from_list=subproblem.GDPopt_utils.variable_list,
            to_list=model.GDPopt_utils.variable_list,
            config=config, ignore_integrality=True
        )
        return float('-inf'), float('inf')<|MERGE_RESOLUTION|>--- conflicted
+++ resolved
@@ -2,13 +2,9 @@
 from collections import namedtuple
 from heapq import heappush, heappop
 
-<<<<<<< HEAD
-from pyomo.contrib.gdpopt.util import copy_var_list_values, SuppressInfeasibleWarning, get_main_elapsed_time
-=======
 from pyomo.common.errors import InfeasibleConstraintException
 from pyomo.contrib.fbbt.fbbt import fbbt
-from pyomo.contrib.gdpopt.util import copy_var_list_values, SuppressInfeasibleWarning
->>>>>>> ee14fbc4
+from pyomo.contrib.gdpopt.util import copy_var_list_values, SuppressInfeasibleWarning, get_main_elapsed_time
 from pyomo.contrib.satsolver.satsolver import satisfiable
 from pyomo.core import minimize, Suffix, Constraint, ComponentMap, TransformationFactory
 from pyomo.opt import SolverFactory, SolverStatus
@@ -269,15 +265,6 @@
 
     try:
         with SuppressInfeasibleWarning():
-<<<<<<< HEAD
-            minlp_args = dict(config.minlp_solver_args)
-            if config.minlp_solver == 'gams':
-                elapsed = get_main_elapsed_time(solve_data.timing)
-                remaining = max(config.time_limit - elapsed, 1)
-                minlp_args['add_options'] = minlp_args.get('add_options', [])
-                minlp_args['add_options'].append('option reslim=%s;' % remaining)
-            result = SolverFactory(config.minlp_solver).solve(subproblem, **minlp_args)
-=======
             try:
                 fbbt(subproblem, integer_tol=config.integer_tolerance)
             except InfeasibleConstraintException:
@@ -287,8 +274,13 @@
                     config=config, ignore_integrality=True
                 )
                 return float('inf'), float('inf')
-            result = SolverFactory(config.minlp_solver).solve(subproblem, **config.minlp_solver_args)
->>>>>>> ee14fbc4
+            minlp_args = dict(config.minlp_solver_args)
+            if config.minlp_solver == 'gams':
+                elapsed = get_main_elapsed_time(solve_data.timing)
+                remaining = max(config.time_limit - elapsed, 1)
+                minlp_args['add_options'] = minlp_args.get('add_options', [])
+                minlp_args['add_options'].append('option reslim=%s;' % remaining)
+            result = SolverFactory(config.minlp_solver).solve(subproblem, **minlp_args)
     except RuntimeError as e:
         config.logger.warning(
             "Solver encountered RuntimeError. Treating as infeasible. "
