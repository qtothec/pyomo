import pyutilib.th as unittest
import math
import pyomo.contrib.fbbt.interval as interval
try:
    import numpy as np
    numpy_available = True
    np.random.seed(0)
except ImportError:
    numpy_available = False


class TestInterval(unittest.TestCase):
    @unittest.skipIf(not numpy_available, 'Numpy is not available.')
    def test_add(self):
        xl = -2.5
        xu = 2.8
        yl = -3.2
        yu = 2.7
        zl, zu = interval.add(xl, xu, yl, yu)
        x = np.linspace(xl, xu, 100)
        y = np.linspace(yl, yu, 100)
        for _x in x:
            _z = _x + y
            self.assertTrue(np.all(zl <= _z))
            self.assertTrue(np.all(zu >= _z))

    @unittest.skipIf(not numpy_available, 'Numpy is not available.')
    def test_sub(self):
        xl = -2.5
        xu = 2.8
        yl = -3.2
        yu = 2.7
        zl, zu = interval.sub(xl, xu, yl, yu)
        x = np.linspace(xl, xu, 100)
        y = np.linspace(yl, yu, 100)
        for _x in x:
            _z = _x - y
            self.assertTrue(np.all(zl <= _z))
            self.assertTrue(np.all(zu >= _z))

    @unittest.skipIf(not numpy_available, 'Numpy is not available.')
    def test_mul(self):
        xl = -2.5
        xu = 2.8
        yl = -3.2
        yu = 2.7
        zl, zu = interval.mul(xl, xu, yl, yu)
        x = np.linspace(xl, xu, 100)
        y = np.linspace(yl, yu, 100)
        for _x in x:
            _z = _x * y
            self.assertTrue(np.all(zl <= _z))
            self.assertTrue(np.all(zu >= _z))

    def test_inv(self):
<<<<<<< HEAD
        lb, ub = interval.inv(0.1, 0.2)
        self.assertAlmostEqual(lb, 5)
        self.assertAlmostEqual(ub, 10)

        lb, ub = interval.inv(0, 0.1)
        self.assertEqual(lb, -math.inf)
        self.assertEqual(ub, math.inf)

        lb, ub = interval.inv(0, 0)
        self.assertEqual(lb, -math.inf)
        self.assertEqual(ub, math.inf)

        lb, ub = interval.inv(-0.1, 0)
        self.assertEqual(lb, -math.inf)
        self.assertEqual(ub, math.inf)

        lb, ub = interval.inv(-0.2, -0.1)
        self.assertAlmostEqual(lb, -10)
        self.assertAlmostEqual(ub, -5)

        lb, ub = interval.inv(0, -1e-16)
        self.assertEqual(lb, -math.inf)
        self.assertEqual(ub, math.inf)

        lb, ub = interval.inv(1e-16, 0)
        self.assertEqual(lb, -math.inf)
        self.assertAlmostEqual(ub, math.inf)

        lb, ub = interval.inv(-1, 1)
=======
        lb, ub = interval.inv(0.1, 0.2, feasibility_tol=1e-8)
        self.assertAlmostEqual(lb, 5)
        self.assertAlmostEqual(ub, 10)

        lb, ub = interval.inv(0, 0.1, feasibility_tol=1e-8)
        self.assertEqual(lb, -math.inf)
        self.assertEqual(ub, math.inf)

        lb, ub = interval.inv(0, 0, feasibility_tol=1e-8)
        self.assertEqual(lb, -math.inf)
        self.assertEqual(ub, math.inf)

        lb, ub = interval.inv(-0.1, 0, feasibility_tol=1e-8)
        self.assertEqual(lb, -math.inf)
        self.assertEqual(ub, math.inf)

        lb, ub = interval.inv(-0.2, -0.1, feasibility_tol=1e-8)
        self.assertAlmostEqual(lb, -10)
        self.assertAlmostEqual(ub, -5)

        lb, ub = interval.inv(0, -1e-16, feasibility_tol=1e-8)
        self.assertEqual(lb, -math.inf)
        self.assertEqual(ub, math.inf)

        lb, ub = interval.inv(1e-16, 0, feasibility_tol=1e-8)
        self.assertEqual(lb, -math.inf)
        self.assertAlmostEqual(ub, math.inf)

        lb, ub = interval.inv(-1, 1, feasibility_tol=1e-8)
>>>>>>> b1e52090
        self.assertAlmostEqual(lb, -math.inf)
        self.assertAlmostEqual(ub, math.inf)

    @unittest.skipIf(not numpy_available, 'Numpy is not available.')
    def test_div(self):
        x_bounds = [(np.random.uniform(-5, -2), np.random.uniform(2, 5))]
        y_bounds = [(np.random.uniform(-5, -2), np.random.uniform(2, 5)),
                    (0, np.random.uniform(2, 5)),
                    (np.random.uniform(0, 2), np.random.uniform(2, 5)),
                    (np.random.uniform(-5, -2), 0),
                    (np.random.uniform(-5, -2), np.random.uniform(-2, 0))]
        for xl, xu in x_bounds:
            for yl, yu in y_bounds:
                zl, zu = interval.div(xl, xu, yl, yu, feasibility_tol=1e-8)
                x = np.linspace(xl, xu, 100)
                y = np.linspace(yl, yu, 100)
                for _x in x:
                    _z = _x / y
                    self.assertTrue(np.all(zl <= _z))
                    self.assertTrue(np.all(zu >= _z))

    @unittest.skipIf(not numpy_available, 'Numpy is not available.')
    def test_pow(self):
        x_bounds = [(np.random.uniform(0, 2), np.random.uniform(2, 5)),
                    (0, np.random.uniform(2, 5)),
                    (0, 0)]
        y_bounds = [(np.random.uniform(-5, -2), np.random.uniform(2, 5)),
                    (0, np.random.uniform(2, 5)),
                    (np.random.uniform(0, 2), np.random.uniform(2, 5)),
                    (np.random.uniform(-5, -2), 0),
                    (np.random.uniform(-5, -2), np.random.uniform(-2, 0))]
        for xl, xu in x_bounds:
            for yl, yu in y_bounds:
                zl, zu = interval.power(xl, xu, yl, yu)
                x = np.linspace(xl, xu, 100)
                y = np.linspace(yl, yu, 100)
                for _x in x:
                    _z = _x ** y
                    self.assertTrue(np.all(zl <= _z))
                    self.assertTrue(np.all(zu >= _z))

        x_bounds = [(np.random.uniform(-5, -2), np.random.uniform(2, 5)),
                    (np.random.uniform(-5, -2), np.random.uniform(-2, 0)),
                    (np.random.uniform(-5, -2), 0)]
        y_bounds = list(range(-4, 4))
        for xl, xu in x_bounds:
            for yl in y_bounds:
                yu = yl
                zl, zu = interval.power(xl, xu, yl, yu)
                x = np.linspace(xl, xu, 100, endpoint=False)
                y = yl
                _z = x ** y
                self.assertTrue(np.all(zl <= _z))
                self.assertTrue(np.all(zu >= _z))

    @unittest.skipIf(not numpy_available, 'Numpy is not available.')
    def test_exp(self):
        xl = -2.5
        xu = 2.8
        zl, zu = interval.exp(xl, xu)
        x = np.linspace(xl, xu, 100)
        _z = np.exp(x)
        self.assertTrue(np.all(zl <= _z))
        self.assertTrue(np.all(zu >= _z))

    @unittest.skipIf(not numpy_available, 'Numpy is not available.')
    def test_log(self):
        x_bounds = [(np.random.uniform(0, 2), np.random.uniform(2, 5)),
                    (0, np.random.uniform(2, 5)),
                    (0, 0)]
        for xl, xu in x_bounds:
            zl, zu = interval.log(xl, xu)
            x = np.linspace(xl, xu, 100)
            _z = np.log(x)
            self.assertTrue(np.all(zl <= _z))
            self.assertTrue(np.all(zu >= _z))

    @unittest.skipIf(not numpy_available, 'Numpy is not available.')
    def test_cos(self):
        lbs = np.linspace(-2*math.pi, 2*math.pi, 10)
        ubs = np.linspace(-2*math.pi, 2*math.pi, 10)
        for xl in lbs:
            for xu in ubs:
                if xu >= xl:
                    zl, zu = interval.cos(xl, xu)
                    x = np.linspace(xl, xu, 100)
                    _z = np.cos(x)
                    self.assertTrue(np.all(zl <= _z))
                    self.assertTrue(np.all(zu >= _z))

    @unittest.skipIf(not numpy_available, 'Numpy is not available.')
    def test_sin(self):
        lbs = np.linspace(-2*math.pi, 2*math.pi, 10)
        ubs = np.linspace(-2*math.pi, 2*math.pi, 10)
        for xl in lbs:
            for xu in ubs:
                if xu >= xl:
                    zl, zu = interval.sin(xl, xu)
                    x = np.linspace(xl, xu, 100)
                    _z = np.sin(x)
                    self.assertTrue(np.all(zl <= _z))
                    self.assertTrue(np.all(zu >= _z))

    @unittest.skipIf(not numpy_available, 'Numpy is not available.')
    def test_tan(self):
        lbs = np.linspace(-2*math.pi, 2*math.pi, 10)
        ubs = np.linspace(-2*math.pi, 2*math.pi, 10)
        for xl in lbs:
            for xu in ubs:
                if xu >= xl:
                    zl, zu = interval.tan(xl, xu)
                    x = np.linspace(xl, xu, 100)
                    _z = np.tan(x)
                    self.assertTrue(np.all(zl <= _z))
                    self.assertTrue(np.all(zu >= _z))

    @unittest.skipIf(not numpy_available, 'Numpy is not available.')
    def test_asin(self):
        yl, yu = interval.asin(-0.5, 0.5, -math.inf, math.inf)
        self.assertEqual(yl, -math.inf)
        self.assertEqual(yu, math.inf)
        yl, yu = interval.asin(-0.5, 0.5, -math.pi, math.pi)
        self.assertAlmostEqual(yl, -math.pi, 12)
        self.assertAlmostEqual(yu, math.pi, 12)
        yl, yu = interval.asin(-0.5, 0.5, -math.pi/2, math.pi/2)
        self.assertAlmostEqual(yl, math.asin(-0.5))
        self.assertAlmostEqual(yu, math.asin(0.5))
        yl, yu = interval.asin(-0.5, 0.5, -math.pi/2-0.1, math.pi/2+0.1)
        self.assertAlmostEqual(yl, math.asin(-0.5))
        self.assertAlmostEqual(yu, math.asin(0.5))
        yl, yu = interval.asin(-0.5, 0.5, -math.pi/2+0.1, math.pi/2-0.1)
        self.assertAlmostEqual(yl, math.asin(-0.5))
        self.assertAlmostEqual(yu, math.asin(0.5))
        yl, yu = interval.asin(-0.5, 0.5, -1.5*math.pi, 1.5*math.pi)
        self.assertAlmostEqual(yl, -3.6651914291880920, 12)
        self.assertAlmostEqual(yu, 3.6651914291880920, 12)
        yl, yu = interval.asin(-0.5, 0.5, -1.5*math.pi-0.1, 1.5*math.pi+0.1)
        self.assertAlmostEqual(yl, -3.6651914291880920, 12)
        self.assertAlmostEqual(yu, 3.6651914291880920, 12)
        yl, yu = interval.asin(-0.5, 0.5, -1.5*math.pi+0.1, 1.5*math.pi-0.1)
        self.assertAlmostEqual(yl, -3.6651914291880920, 12)
        self.assertAlmostEqual(yu, 3.6651914291880920, 12)

    @unittest.skipIf(not numpy_available, 'Numpy is not available.')
    def test_acos(self):
        yl, yu = interval.acos(-0.5, 0.5, -math.inf, math.inf)
        self.assertEqual(yl, -math.inf)
        self.assertEqual(yu, math.inf)
        yl, yu = interval.acos(-0.5, 0.5, -0.5*math.pi, 0.5*math.pi)
        self.assertAlmostEqual(yl, -0.5*math.pi, 12)
        self.assertAlmostEqual(yu, 0.5*math.pi, 12)
        yl, yu = interval.acos(-0.5, 0.5, 0, math.pi)
        self.assertAlmostEqual(yl, math.acos(0.5))
        self.assertAlmostEqual(yu, math.acos(-0.5))
        yl, yu = interval.acos(-0.5, 0.5, 0-0.1, math.pi+0.1)
        self.assertAlmostEqual(yl, math.acos(0.5))
        self.assertAlmostEqual(yu, math.acos(-0.5))
        yl, yu = interval.acos(-0.5, 0.5, 0+0.1, math.pi-0.1)
        self.assertAlmostEqual(yl, math.acos(0.5))
        self.assertAlmostEqual(yu, math.acos(-0.5))
        yl, yu = interval.acos(-0.5, 0.5, -math.pi, 0)
        self.assertAlmostEqual(yl, -math.acos(-0.5), 12)
        self.assertAlmostEqual(yu, -math.acos(0.5), 12)
        yl, yu = interval.acos(-0.5, 0.5, -math.pi-0.1, 0+0.1)
        self.assertAlmostEqual(yl, -math.acos(-0.5), 12)
        self.assertAlmostEqual(yu, -math.acos(0.5), 12)
        yl, yu = interval.acos(-0.5, 0.5, -math.pi+0.1, 0-0.1)
        self.assertAlmostEqual(yl, -math.acos(-0.5), 12)
        self.assertAlmostEqual(yu, -math.acos(0.5), 12)

    @unittest.skipIf(not numpy_available, 'Numpy is not available.')
    def test_atan(self):
        yl, yu = interval.atan(-0.5, 0.5, -math.inf, math.inf)
        self.assertEqual(yl, -math.inf)
        self.assertEqual(yu, math.inf)
        yl, yu = interval.atan(-0.5, 0.5, -0.1, 0.1)
        self.assertAlmostEqual(yl, -0.1, 12)
        self.assertAlmostEqual(yu, 0.1, 12)
        yl, yu = interval.atan(-0.5, 0.5, -0.5*math.pi+0.1, math.pi/2-0.1)
        self.assertAlmostEqual(yl, math.atan(-0.5), 12)
        self.assertAlmostEqual(yu, math.atan(0.5), 12)
        yl, yu = interval.atan(-0.5, 0.5, -1.5*math.pi+0.1, 1.5*math.pi-0.1)
        self.assertAlmostEqual(yl, math.atan(-0.5)-math.pi, 12)
        self.assertAlmostEqual(yu, math.atan(0.5)+math.pi, 12)

    def test_encountered_bugs(self):
<<<<<<< HEAD
        lb, ub = interval._inverse_power1(88893.4225, 88893.4225, 2, 2, 298.15, 298.15)
=======
        lb, ub = interval._inverse_power1(88893.4225, 88893.4225, 2, 2, 298.15, 298.15, feasibility_tol=1e-8)
>>>>>>> b1e52090
        self.assertAlmostEqual(lb, 298.15)
        self.assertAlmostEqual(ub, 298.15)<|MERGE_RESOLUTION|>--- conflicted
+++ resolved
@@ -53,37 +53,6 @@
             self.assertTrue(np.all(zu >= _z))
 
     def test_inv(self):
-<<<<<<< HEAD
-        lb, ub = interval.inv(0.1, 0.2)
-        self.assertAlmostEqual(lb, 5)
-        self.assertAlmostEqual(ub, 10)
-
-        lb, ub = interval.inv(0, 0.1)
-        self.assertEqual(lb, -math.inf)
-        self.assertEqual(ub, math.inf)
-
-        lb, ub = interval.inv(0, 0)
-        self.assertEqual(lb, -math.inf)
-        self.assertEqual(ub, math.inf)
-
-        lb, ub = interval.inv(-0.1, 0)
-        self.assertEqual(lb, -math.inf)
-        self.assertEqual(ub, math.inf)
-
-        lb, ub = interval.inv(-0.2, -0.1)
-        self.assertAlmostEqual(lb, -10)
-        self.assertAlmostEqual(ub, -5)
-
-        lb, ub = interval.inv(0, -1e-16)
-        self.assertEqual(lb, -math.inf)
-        self.assertEqual(ub, math.inf)
-
-        lb, ub = interval.inv(1e-16, 0)
-        self.assertEqual(lb, -math.inf)
-        self.assertAlmostEqual(ub, math.inf)
-
-        lb, ub = interval.inv(-1, 1)
-=======
         lb, ub = interval.inv(0.1, 0.2, feasibility_tol=1e-8)
         self.assertAlmostEqual(lb, 5)
         self.assertAlmostEqual(ub, 10)
@@ -113,7 +82,6 @@
         self.assertAlmostEqual(ub, math.inf)
 
         lb, ub = interval.inv(-1, 1, feasibility_tol=1e-8)
->>>>>>> b1e52090
         self.assertAlmostEqual(lb, -math.inf)
         self.assertAlmostEqual(ub, math.inf)
 
@@ -300,10 +268,6 @@
         self.assertAlmostEqual(yu, math.atan(0.5)+math.pi, 12)
 
     def test_encountered_bugs(self):
-<<<<<<< HEAD
-        lb, ub = interval._inverse_power1(88893.4225, 88893.4225, 2, 2, 298.15, 298.15)
-=======
         lb, ub = interval._inverse_power1(88893.4225, 88893.4225, 2, 2, 298.15, 298.15, feasibility_tol=1e-8)
->>>>>>> b1e52090
         self.assertAlmostEqual(lb, 298.15)
         self.assertAlmostEqual(ub, 298.15)