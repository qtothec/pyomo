from pyomo.core.kernel.component_map import ComponentMap
from pyomo.core.kernel.component_set import ComponentSet
import pyomo.core.expr.numeric_expr as numeric_expr
from pyomo.core.expr.visitor import ExpressionValueVisitor, identify_variables
from pyomo.core.expr.numvalue import nonpyomo_leaf_types, value
from pyomo.core.expr.numvalue import is_fixed
import pyomo.contrib.fbbt.interval as interval
import math
from pyomo.core.base.block import Block
from pyomo.core.base.constraint import Constraint
from pyomo.core.base.var import Var
<<<<<<< HEAD
=======
from pyomo.gdp import Disjunct
>>>>>>> b1e52090
from pyomo.core.base.expression import _GeneralExpressionData, SimpleExpression
import logging
from pyomo.common.errors import InfeasibleConstraintException, PyomoException
from pyomo.common.config import ConfigBlock, ConfigValue, In, NonNegativeFloat, NonNegativeInt

logger = logging.getLogger(__name__)

if not hasattr(math, 'inf'):
    math.inf = float('inf')


"""
The purpose of this file is to perform feasibility based bounds 
tightening. This is a very basic implementation, but it is done 
directly with pyomo expressions. The only functions that are meant to 
be used by users are fbbt and compute_bounds_on_expr. The first set of 
functions in this file (those with names starting with 
_prop_bnds_leaf_to_root) are used for propagating bounds from the  
variables to each node in the expression tree (all the way to the  
root node). The second set of functions (those with names starting 
with _prop_bnds_root_to_leaf) are used to propagate bounds from the 
constraint back to the variables. For example, consider the constraint 
x*y + z == 1 with -1 <= x <= 1 and -2 <= y <= 2. When propagating 
bounds from the variables to the root (the root is x*y + z), we find 
that -2 <= x*y <= 2, and that -inf <= x*y + z <= inf. However, 
from the constraint, we know that 1 <= x*y + z <= 1, so we may 
propagate bounds back to the variables. Since we know that 
1 <= x*y + z <= 1 and -2 <= x*y <= 2, then we must have -1 <= z <= 3. 
However, bounds cannot be improved on x*y, so bounds cannot be 
improved on either x or y.

>>> import pyomo.environ as pe
>>> m = pe.ConcreteModel()
>>> m.x = pe.Var(bounds=(-1,1))
>>> m.y = pe.Var(bounds=(-2,2))
>>> m.z = pe.Var()
>>> from pyomo.contrib.fbbt.fbbt import fbbt
>>> m.c = pe.Constraint(expr=m.x*m.y + m.z == 1)
>>> fbbt(m)
>>> print(m.z.lb, m.z.ub)
-1.0 3.0

"""


class FBBTException(PyomoException):
    pass


def _prop_bnds_leaf_to_root_ProductExpression(node, bnds_dict, feasibility_tol):
    """

    Parameters
    ----------
    node: pyomo.core.expr.numeric_expr.ProductExpression
    bnds_dict: ComponentMap
    feasibility_tol: float
        If the bounds computed on the body of a constraint violate the bounds of the constraint by more than
        feasibility_tol, then the constraint is considered infeasible and an exception is raised. This tolerance
        is also used when performing certain interval arithmetic operations to ensure that none of the feasible
        region is removed due to floating point arithmetic and to prevent math domain errors (a larger value
        is more conservative).
    """
    assert len(node.args) == 2
    arg1, arg2 = node.args
    lb1, ub1 = bnds_dict[arg1]
    lb2, ub2 = bnds_dict[arg2]
    bnds_dict[node] = interval.mul(lb1, ub1, lb2, ub2)


def _prop_bnds_leaf_to_root_SumExpression(node, bnds_dict, feasibility_tol):
    """

    Parameters
    ----------
    node: pyomo.core.expr.numeric_expr.SumExpression
    bnds_dict: ComponentMap
    feasibility_tol: float
        If the bounds computed on the body of a constraint violate the bounds of the constraint by more than
        feasibility_tol, then the constraint is considered infeasible and an exception is raised. This tolerance
        is also used when performing certain interval arithmetic operations to ensure that none of the feasible
        region is removed due to floating point arithmetic and to prevent math domain errors (a larger value
        is more conservative).
    """
    arg0 = node.arg(0)
    lb, ub = bnds_dict[arg0]
    for i in range(1, node.nargs()):
        arg = node.arg(i)
        lb2, ub2 = bnds_dict[arg]
        lb, ub = interval.add(lb, ub, lb2, ub2)
    bnds_dict[node] = (lb, ub)


def _prop_bnds_leaf_to_root_PowExpression(node, bnds_dict, feasibility_tol):
    """

    Parameters
    ----------
    node: pyomo.core.expr.numeric_expr.PowExpression
    bnds_dict: ComponentMap
    feasibility_tol: float
        If the bounds computed on the body of a constraint violate the bounds of the constraint by more than
        feasibility_tol, then the constraint is considered infeasible and an exception is raised. This tolerance
        is also used when performing certain interval arithmetic operations to ensure that none of the feasible
        region is removed due to floating point arithmetic and to prevent math domain errors (a larger value
        is more conservative).
    """
    assert len(node.args) == 2
    arg1, arg2 = node.args
    lb1, ub1 = bnds_dict[arg1]
    lb2, ub2 = bnds_dict[arg2]
    bnds_dict[node] = interval.power(lb1, ub1, lb2, ub2)


def _prop_bnds_leaf_to_root_ReciprocalExpression(node, bnds_dict, feasibility_tol):
    """

    Parameters
    ----------
    node: pyomo.core.expr.numeric_expr.ReciprocalExpression
    bnds_dict: ComponentMap
    feasibility_tol: float
        If the bounds computed on the body of a constraint violate the bounds of the constraint by more than
        feasibility_tol, then the constraint is considered infeasible and an exception is raised. This tolerance
        is also used when performing certain interval arithmetic operations to ensure that none of the feasible
        region is removed due to floating point arithmetic and to prevent math domain errors (a larger value
        is more conservative).
    """
    assert len(node.args) == 1
    arg = node.args[0]
    lb1, ub1 = bnds_dict[arg]
    bnds_dict[node] = interval.inv(lb1, ub1, feasibility_tol)


def _prop_bnds_leaf_to_root_NegationExpression(node, bnds_dict, feasibility_tol):
    """

    Parameters
    ----------
    node: pyomo.core.expr.numeric_expr.UnaryFunctionExpression
    bnds_dict: ComponentMap
    feasibility_tol: float
        If the bounds computed on the body of a constraint violate the bounds of the constraint by more than
        feasibility_tol, then the constraint is considered infeasible and an exception is raised. This tolerance
        is also used when performing certain interval arithmetic operations to ensure that none of the feasible
        region is removed due to floating point arithmetic and to prevent math domain errors (a larger value
        is more conservative).
    """
    assert len(node.args) == 1
    arg = node.args[0]
    lb1, ub1 = bnds_dict[arg]
    bnds_dict[node] = interval.sub(0, 0, lb1, ub1)


def _prop_bnds_leaf_to_root_exp(node, bnds_dict, feasibility_tol):
    """

    Parameters
    ----------
    node: pyomo.core.expr.numeric_expr.UnaryFunctionExpression
    bnds_dict: ComponentMap
    feasibility_tol: float
        If the bounds computed on the body of a constraint violate the bounds of the constraint by more than
        feasibility_tol, then the constraint is considered infeasible and an exception is raised. This tolerance
        is also used when performing certain interval arithmetic operations to ensure that none of the feasible
        region is removed due to floating point arithmetic and to prevent math domain errors (a larger value
        is more conservative).
    """
    assert len(node.args) == 1
    arg = node.args[0]
    lb1, ub1 = bnds_dict[arg]
    bnds_dict[node] = interval.exp(lb1, ub1)


def _prop_bnds_leaf_to_root_log(node, bnds_dict, feasibility_tol):
    """

    Parameters
    ----------
    node: pyomo.core.expr.numeric_expr.UnaryFunctionExpression
    bnds_dict: ComponentMap
    feasibility_tol: float
        If the bounds computed on the body of a constraint violate the bounds of the constraint by more than
        feasibility_tol, then the constraint is considered infeasible and an exception is raised. This tolerance
        is also used when performing certain interval arithmetic operations to ensure that none of the feasible
        region is removed due to floating point arithmetic and to prevent math domain errors (a larger value
        is more conservative).
    """
    assert len(node.args) == 1
    arg = node.args[0]
    lb1, ub1 = bnds_dict[arg]
    bnds_dict[node] = interval.log(lb1, ub1)


def _prop_bnds_leaf_to_root_sin(node, bnds_dict, feasibility_tol):
    """

    Parameters
    ----------
    node: pyomo.core.expr.numeric_expr.UnaryFunctionExpression
    bnds_dict: ComponentMap
    feasibility_tol: float
        If the bounds computed on the body of a constraint violate the bounds of the constraint by more than
        feasibility_tol, then the constraint is considered infeasible and an exception is raised. This tolerance
        is also used when performing certain interval arithmetic operations to ensure that none of the feasible
        region is removed due to floating point arithmetic and to prevent math domain errors (a larger value
        is more conservative).
    """
    assert len(node.args) == 1
    arg = node.args[0]
    lb1, ub1 = bnds_dict[arg]
    bnds_dict[node] = interval.sin(lb1, ub1)


def _prop_bnds_leaf_to_root_cos(node, bnds_dict, feasibility_tol):
    """

    Parameters
    ----------
    node: pyomo.core.expr.numeric_expr.UnaryFunctionExpression
    bnds_dict: ComponentMap
    feasibility_tol: float
        If the bounds computed on the body of a constraint violate the bounds of the constraint by more than
        feasibility_tol, then the constraint is considered infeasible and an exception is raised. This tolerance
        is also used when performing certain interval arithmetic operations to ensure that none of the feasible
        region is removed due to floating point arithmetic and to prevent math domain errors (a larger value
        is more conservative).
    """
    assert len(node.args) == 1
    arg = node.args[0]
    lb1, ub1 = bnds_dict[arg]
    bnds_dict[node] = interval.cos(lb1, ub1)


def _prop_bnds_leaf_to_root_tan(node, bnds_dict, feasibility_tol):
    """

    Parameters
    ----------
    node: pyomo.core.expr.numeric_expr.UnaryFunctionExpression
    bnds_dict: ComponentMap
    feasibility_tol: float
        If the bounds computed on the body of a constraint violate the bounds of the constraint by more than
        feasibility_tol, then the constraint is considered infeasible and an exception is raised. This tolerance
        is also used when performing certain interval arithmetic operations to ensure that none of the feasible
        region is removed due to floating point arithmetic and to prevent math domain errors (a larger value
        is more conservative).
    """
    assert len(node.args) == 1
    arg = node.args[0]
    lb1, ub1 = bnds_dict[arg]
    bnds_dict[node] = interval.tan(lb1, ub1)


def _prop_bnds_leaf_to_root_asin(node, bnds_dict, feasibility_tol):
    """

    Parameters
    ----------
    node: pyomo.core.expr.numeric_expr.UnaryFunctionExpression
    bnds_dict: ComponentMap
    feasibility_tol: float
        If the bounds computed on the body of a constraint violate the bounds of the constraint by more than
        feasibility_tol, then the constraint is considered infeasible and an exception is raised. This tolerance
        is also used when performing certain interval arithmetic operations to ensure that none of the feasible
        region is removed due to floating point arithmetic and to prevent math domain errors (a larger value
        is more conservative).
    """
    assert len(node.args) == 1
    arg = node.args[0]
    lb1, ub1 = bnds_dict[arg]
    bnds_dict[node] = interval.asin(lb1, ub1, -math.inf, math.inf)


def _prop_bnds_leaf_to_root_acos(node, bnds_dict, feasibility_tol):
    """

    Parameters
    ----------
    node: pyomo.core.expr.numeric_expr.UnaryFunctionExpression
    bnds_dict: ComponentMap
    feasibility_tol: float
        If the bounds computed on the body of a constraint violate the bounds of the constraint by more than
        feasibility_tol, then the constraint is considered infeasible and an exception is raised. This tolerance
        is also used when performing certain interval arithmetic operations to ensure that none of the feasible
        region is removed due to floating point arithmetic and to prevent math domain errors (a larger value
        is more conservative).
    """
    assert len(node.args) == 1
    arg = node.args[0]
    lb1, ub1 = bnds_dict[arg]
    bnds_dict[node] = interval.acos(lb1, ub1, -math.inf, math.inf)


def _prop_bnds_leaf_to_root_atan(node, bnds_dict, feasibility_tol):
    """

    Parameters
    ----------
    node: pyomo.core.expr.numeric_expr.UnaryFunctionExpression
    bnds_dict: ComponentMap
    feasibility_tol: float
        If the bounds computed on the body of a constraint violate the bounds of the constraint by more than
        feasibility_tol, then the constraint is considered infeasible and an exception is raised. This tolerance
        is also used when performing certain interval arithmetic operations to ensure that none of the feasible
        region is removed due to floating point arithmetic and to prevent math domain errors (a larger value
        is more conservative).
    """
    assert len(node.args) == 1
    arg = node.args[0]
    lb1, ub1 = bnds_dict[arg]
    bnds_dict[node] = interval.atan(lb1, ub1, -math.inf, math.inf)


def _prop_bnds_leaf_to_root_sqrt(node, bnds_dict, feasibility_tol):
    """

    Parameters
    ----------
    node: pyomo.core.expr.numeric_expr.UnaryFunctionExpression
    bnds_dict: ComponentMap
    feasibility_tol: float
        If the bounds computed on the body of a constraint violate the bounds of the constraint by more than
        feasibility_tol, then the constraint is considered infeasible and an exception is raised. This tolerance
        is also used when performing certain interval arithmetic operations to ensure that none of the feasible
        region is removed due to floating point arithmetic and to prevent math domain errors (a larger value
        is more conservative).
    """
    assert len(node.args) == 1
    arg = node.args[0]
    lb1, ub1 = bnds_dict[arg]
    bnds_dict[node] = interval.power(lb1, ub1, 0.5, 0.5)


_unary_leaf_to_root_map = dict()
_unary_leaf_to_root_map['exp'] = _prop_bnds_leaf_to_root_exp
_unary_leaf_to_root_map['log'] = _prop_bnds_leaf_to_root_log
_unary_leaf_to_root_map['sin'] = _prop_bnds_leaf_to_root_sin
_unary_leaf_to_root_map['cos'] = _prop_bnds_leaf_to_root_cos
_unary_leaf_to_root_map['tan'] = _prop_bnds_leaf_to_root_tan
_unary_leaf_to_root_map['asin'] = _prop_bnds_leaf_to_root_asin
_unary_leaf_to_root_map['acos'] = _prop_bnds_leaf_to_root_acos
_unary_leaf_to_root_map['atan'] = _prop_bnds_leaf_to_root_atan
_unary_leaf_to_root_map['sqrt'] = _prop_bnds_leaf_to_root_sqrt


def _prop_bnds_leaf_to_root_UnaryFunctionExpression(node, bnds_dict, feasibility_tol):
    """

    Parameters
    ----------
    node: pyomo.core.expr.numeric_expr.UnaryFunctionExpression
    bnds_dict: ComponentMap
    feasibility_tol: float
        If the bounds computed on the body of a constraint violate the bounds of the constraint by more than
        feasibility_tol, then the constraint is considered infeasible and an exception is raised. This tolerance
        is also used when performing certain interval arithmetic operations to ensure that none of the feasible
        region is removed due to floating point arithmetic and to prevent math domain errors (a larger value
        is more conservative).
    """
    if node.getname() in _unary_leaf_to_root_map:
        _unary_leaf_to_root_map[node.getname()](node, bnds_dict, feasibility_tol)
    else:
        bnds_dict[node] = (-math.inf, math.inf)


<<<<<<< HEAD
def _prop_bnds_leaf_to_root_GeneralExpression(node, bnds_dict):
=======
def _prop_bnds_leaf_to_root_GeneralExpression(node, bnds_dict, feasibility_tol):
>>>>>>> b1e52090
    """
    Propagate bounds from children to parent

    Parameters
    ----------
    node: pyomo.core.base.expression._GeneralExpressionData
    bnds_dict: ComponentMap
<<<<<<< HEAD
=======
    feasibility_tol: float
        If the bounds computed on the body of a constraint violate the bounds of the constraint by more than
        feasibility_tol, then the constraint is considered infeasible and an exception is raised. This tolerance
        is also used when performing certain interval arithmetic operations to ensure that none of the feasible
        region is removed due to floating point arithmetic and to prevent math domain errors (a larger value
        is more conservative).
>>>>>>> b1e52090
    """
    expr_lb, expr_ub = bnds_dict[node.expr]
    bnds_dict[node] = (expr_lb, expr_ub)


_prop_bnds_leaf_to_root_map = dict()
_prop_bnds_leaf_to_root_map[numeric_expr.ProductExpression] = _prop_bnds_leaf_to_root_ProductExpression
_prop_bnds_leaf_to_root_map[numeric_expr.ReciprocalExpression] = _prop_bnds_leaf_to_root_ReciprocalExpression
_prop_bnds_leaf_to_root_map[numeric_expr.PowExpression] = _prop_bnds_leaf_to_root_PowExpression
_prop_bnds_leaf_to_root_map[numeric_expr.SumExpression] = _prop_bnds_leaf_to_root_SumExpression
_prop_bnds_leaf_to_root_map[numeric_expr.MonomialTermExpression] = _prop_bnds_leaf_to_root_ProductExpression
_prop_bnds_leaf_to_root_map[numeric_expr.NegationExpression] = _prop_bnds_leaf_to_root_NegationExpression
_prop_bnds_leaf_to_root_map[numeric_expr.UnaryFunctionExpression] = _prop_bnds_leaf_to_root_UnaryFunctionExpression

_prop_bnds_leaf_to_root_map[numeric_expr.NPV_ProductExpression] = _prop_bnds_leaf_to_root_ProductExpression
_prop_bnds_leaf_to_root_map[numeric_expr.NPV_ReciprocalExpression] = _prop_bnds_leaf_to_root_ReciprocalExpression
_prop_bnds_leaf_to_root_map[numeric_expr.NPV_PowExpression] = _prop_bnds_leaf_to_root_PowExpression
_prop_bnds_leaf_to_root_map[numeric_expr.NPV_SumExpression] = _prop_bnds_leaf_to_root_SumExpression
_prop_bnds_leaf_to_root_map[numeric_expr.NPV_NegationExpression] = _prop_bnds_leaf_to_root_NegationExpression
_prop_bnds_leaf_to_root_map[numeric_expr.NPV_UnaryFunctionExpression] = _prop_bnds_leaf_to_root_UnaryFunctionExpression

_prop_bnds_leaf_to_root_map[_GeneralExpressionData] = _prop_bnds_leaf_to_root_GeneralExpression
_prop_bnds_leaf_to_root_map[SimpleExpression] = _prop_bnds_leaf_to_root_GeneralExpression
<<<<<<< HEAD

=======
>>>>>>> b1e52090


def _prop_bnds_root_to_leaf_ProductExpression(node, bnds_dict, feasibility_tol):
    """

    Parameters
    ----------
    node: pyomo.core.expr.numeric_expr.ProductExpression
    bnds_dict: ComponentMap
    feasibility_tol: float
        If the bounds computed on the body of a constraint violate the bounds of the constraint by more than
        feasibility_tol, then the constraint is considered infeasible and an exception is raised. This tolerance
        is also used when performing certain interval arithmetic operations to ensure that none of the feasible
        region is removed due to floating point arithmetic and to prevent math domain errors (a larger value
        is more conservative).
    """
    assert len(node.args) == 2
    arg1, arg2 = node.args
    lb0, ub0 = bnds_dict[node]
    lb1, ub1 = bnds_dict[arg1]
    lb2, ub2 = bnds_dict[arg2]
    _lb1, _ub1 = interval.div(lb0, ub0, lb2, ub2, feasibility_tol)
    _lb2, _ub2 = interval.div(lb0, ub0, lb1, ub1, feasibility_tol)
    if _lb1 > lb1:
        lb1 = _lb1
    if _ub1 < ub1:
        ub1 = _ub1
    if _lb2 > lb2:
        lb2 = _lb2
    if _ub2 < ub2:
        ub2 = _ub2
    bnds_dict[arg1] = (lb1, ub1)
    bnds_dict[arg2] = (lb2, ub2)


def _prop_bnds_root_to_leaf_SumExpression(node, bnds_dict, feasibility_tol):
    """
    This function is a bit complicated. A simpler implementation
    would loop through each argument in the sum and do the following:

    bounds_on_arg_i = bounds_on_entire_sum - bounds_on_sum_of_args_excluding_arg_i

    and the bounds_on_sum_of_args_excluding_arg_i could be computed
    for each argument. However, the computational expense would grow
    approximately quadratically with the length of the sum. Thus,
    we do the following. Consider the expression

    y = x1 + x2 + x3 + x4

    and suppose we have bounds on y. We first accumulate bounds to
    obtain a list like the following

    [(x1)_bounds, (x1+x2)_bounds, (x1+x2+x3)_bounds, (x1+x2+x3+x4)_bounds]

    Then we can propagate bounds back to x1, x2, x3, and x4 with the
    following

    (x4)_bounds = (x1+x2+x3+x4)_bounds - (x1+x2+x3)_bounds
    (x3)_bounds = (x1+x2+x3)_bounds - (x1+x2)_bounds
    (x2)_bounds = (x1+x2)_bounds - (x1)_bounds

    Parameters
    ----------
    node: pyomo.core.expr.numeric_expr.ProductExpression
    bnds_dict: ComponentMap
    feasibility_tol: float
        If the bounds computed on the body of a constraint violate the bounds of the constraint by more than
        feasibility_tol, then the constraint is considered infeasible and an exception is raised. This tolerance
        is also used when performing certain interval arithmetic operations to ensure that none of the feasible
        region is removed due to floating point arithmetic and to prevent math domain errors (a larger value
        is more conservative).
    """
    # first accumulate bounds
    accumulated_bounds = list()
    accumulated_bounds.append(bnds_dict[node.arg(0)])
    lb0, ub0 = bnds_dict[node]
    for i in range(1, node.nargs()):
        _lb0, _ub0 = accumulated_bounds[i-1]
        _lb1, _ub1 = bnds_dict[node.arg(i)]
        accumulated_bounds.append(interval.add(_lb0, _ub0, _lb1, _ub1))
    if lb0 > accumulated_bounds[node.nargs() - 1][0]:
        accumulated_bounds[node.nargs() - 1] = (lb0, accumulated_bounds[node.nargs()-1][1])
    if ub0 < accumulated_bounds[node.nargs() - 1][1]:
        accumulated_bounds[node.nargs() - 1] = (accumulated_bounds[node.nargs()-1][0], ub0)

    for i in reversed(range(1, node.nargs())):
        lb0, ub0 = accumulated_bounds[i]
        lb1, ub1 = accumulated_bounds[i-1]
        lb2, ub2 = bnds_dict[node.arg(i)]
        _lb1, _ub1 = interval.sub(lb0, ub0, lb2, ub2)
        _lb2, _ub2 = interval.sub(lb0, ub0, lb1, ub1)
        if _lb1 > lb1:
            lb1 = _lb1
        if _ub1 < ub1:
            ub1 = _ub1
        if _lb2 > lb2:
            lb2 = _lb2
        if _ub2 < ub2:
            ub2 = _ub2
        accumulated_bounds[i-1] = (lb1, ub1)
        bnds_dict[node.arg(i)] = (lb2, ub2)
    lb, ub = bnds_dict[node.arg(0)]
    _lb, _ub = accumulated_bounds[0]
    if _lb > lb:
        lb = _lb
    if _ub < ub:
        ub = _ub
    bnds_dict[node.arg(0)] = (lb, ub)


def _prop_bnds_root_to_leaf_PowExpression(node, bnds_dict, feasibility_tol):
    """

    Parameters
    ----------
    node: pyomo.core.expr.numeric_expr.ProductExpression
    bnds_dict: ComponentMap
    feasibility_tol: float
        If the bounds computed on the body of a constraint violate the bounds of the constraint by more than
        feasibility_tol, then the constraint is considered infeasible and an exception is raised. This tolerance
        is also used when performing certain interval arithmetic operations to ensure that none of the feasible
        region is removed due to floating point arithmetic and to prevent math domain errors (a larger value
        is more conservative).
    """
    assert len(node.args) == 2
    arg1, arg2 = node.args
    lb0, ub0 = bnds_dict[node]
    lb1, ub1 = bnds_dict[arg1]
    lb2, ub2 = bnds_dict[arg2]
<<<<<<< HEAD
    _lb1, _ub1 = interval._inverse_power1(lb0, ub0, lb2, ub2, orig_xl=lb1, orig_xu=ub1)
=======
    _lb1, _ub1 = interval._inverse_power1(lb0, ub0, lb2, ub2, orig_xl=lb1, orig_xu=ub1, feasibility_tol=feasibility_tol)
>>>>>>> b1e52090
    if _lb1 > lb1:
        lb1 = _lb1
    if _ub1 < ub1:
        ub1 = _ub1
    bnds_dict[arg1] = (lb1, ub1)

<<<<<<< HEAD
    if is_fixed(arg2) and lb2 == ub2:
        pass
    else:
        _lb2, _ub2 = interval._inverse_power2(lb0, ub0, lb1, ub1)
=======
    if is_fixed(arg2) and lb2 == ub2:  # No need to tighten the bounds on arg2 if arg2 is fixed
        pass
    else:
        _lb2, _ub2 = interval._inverse_power2(lb0, ub0, lb1, ub1, feasiblity_tol=feasibility_tol)
>>>>>>> b1e52090
        if _lb2 > lb2:
            lb2 = _lb2
        if _ub2 < ub2:
            ub2 = _ub2
        bnds_dict[arg2] = (lb2, ub2)


def _prop_bnds_root_to_leaf_sqrt(node, bnds_dict, feasibility_tol):
    """

    Parameters
    ----------
    node: pyomo.core.expr.numeric_expr.UnaryFunctionExpression
    bnds_dict: ComponentMap
    feasibility_tol: float
        If the bounds computed on the body of a constraint violate the bounds of the constraint by more than
        feasibility_tol, then the constraint is considered infeasible and an exception is raised. This tolerance
        is also used when performing certain interval arithmetic operations to ensure that none of the feasible
        region is removed due to floating point arithmetic and to prevent math domain errors (a larger value
        is more conservative).
    """
    assert len(node.args) == 1
    arg1 = node.args[0]
    lb0, ub0 = bnds_dict[node]
    lb1, ub1 = bnds_dict[arg1]
    lb2, ub2 = (0.5, 0.5)
    _lb1, _ub1 = interval._inverse_power1(lb0, ub0, lb2, ub2, orig_xl=lb1, orig_xu=ub1, feasibility_tol=feasibility_tol)
    if _lb1 > lb1:
        lb1 = _lb1
    if _ub1 < ub1:
        ub1 = _ub1
    bnds_dict[arg1] = (lb1, ub1)


def _prop_bnds_root_to_leaf_ReciprocalExpression(node, bnds_dict, feasibility_tol):
    """

    Parameters
    ----------
    node: pyomo.core.expr.numeric_expr.ProductExpression
    bnds_dict: ComponentMap
    feasibility_tol: float
        If the bounds computed on the body of a constraint violate the bounds of the constraint by more than
        feasibility_tol, then the constraint is considered infeasible and an exception is raised. This tolerance
        is also used when performing certain interval arithmetic operations to ensure that none of the feasible
        region is removed due to floating point arithmetic and to prevent math domain errors (a larger value
        is more conservative).
    """
    assert len(node.args) == 1
    arg = node.args[0]
    lb0, ub0 = bnds_dict[node]
    lb1, ub1 = bnds_dict[arg]
    _lb1, _ub1 = interval.inv(lb0, ub0, feasibility_tol)
    if _lb1 > lb1:
        lb1 = _lb1
    if _ub1 < ub1:
        ub1 = _ub1
    bnds_dict[arg] = (lb1, ub1)


def _prop_bnds_root_to_leaf_NegationExpression(node, bnds_dict, feasibility_tol):
    """

    Parameters
    ----------
    node: pyomo.core.expr.numeric_expr.ProductExpression
    bnds_dict: ComponentMap
    feasibility_tol: float
        If the bounds computed on the body of a constraint violate the bounds of the constraint by more than
        feasibility_tol, then the constraint is considered infeasible and an exception is raised. This tolerance
        is also used when performing certain interval arithmetic operations to ensure that none of the feasible
        region is removed due to floating point arithmetic and to prevent math domain errors (a larger value
        is more conservative).
    """
    assert len(node.args) == 1
    arg = node.args[0]
    lb0, ub0 = bnds_dict[node]
    lb1, ub1 = bnds_dict[arg]
    _lb1, _ub1 = interval.sub(0, 0, lb0, ub0)
    if _lb1 > lb1:
        lb1 = _lb1
    if _ub1 < ub1:
        ub1 = _ub1
    bnds_dict[arg] = (lb1, ub1)


def _prop_bnds_root_to_leaf_exp(node, bnds_dict, feasibility_tol):
    """

    Parameters
    ----------
    node: pyomo.core.expr.numeric_expr.ProductExpression
    bnds_dict: ComponentMap
    feasibility_tol: float
        If the bounds computed on the body of a constraint violate the bounds of the constraint by more than
        feasibility_tol, then the constraint is considered infeasible and an exception is raised. This tolerance
        is also used when performing certain interval arithmetic operations to ensure that none of the feasible
        region is removed due to floating point arithmetic and to prevent math domain errors (a larger value
        is more conservative).
    """
    assert len(node.args) == 1
    arg = node.args[0]
    lb0, ub0 = bnds_dict[node]
    lb1, ub1 = bnds_dict[arg]
    _lb1, _ub1 = interval.log(lb0, ub0)
    if _lb1 > lb1:
        lb1 = _lb1
    if _ub1 < ub1:
        ub1 = _ub1
    bnds_dict[arg] = (lb1, ub1)


def _prop_bnds_root_to_leaf_log(node, bnds_dict, feasibility_tol):
    """

    Parameters
    ----------
    node: pyomo.core.expr.numeric_expr.ProductExpression
    bnds_dict: ComponentMap
    feasibility_tol: float
        If the bounds computed on the body of a constraint violate the bounds of the constraint by more than
        feasibility_tol, then the constraint is considered infeasible and an exception is raised. This tolerance
        is also used when performing certain interval arithmetic operations to ensure that none of the feasible
        region is removed due to floating point arithmetic and to prevent math domain errors (a larger value
        is more conservative).
    """
    assert len(node.args) == 1
    arg = node.args[0]
    lb0, ub0 = bnds_dict[node]
    lb1, ub1 = bnds_dict[arg]
    _lb1, _ub1 = interval.exp(lb0, ub0)
    if _lb1 > lb1:
        lb1 = _lb1
    if _ub1 < ub1:
        ub1 = _ub1
    bnds_dict[arg] = (lb1, ub1)


def _prop_bnds_root_to_leaf_sin(node, bnds_dict, feasibility_tol):
    """

    Parameters
    ----------
    node: pyomo.core.expr.numeric_expr.UnaryFunctionExpression
    bnds_dict: ComponentMap
    feasibility_tol: float
        If the bounds computed on the body of a constraint violate the bounds of the constraint by more than
        feasibility_tol, then the constraint is considered infeasible and an exception is raised. This tolerance
        is also used when performing certain interval arithmetic operations to ensure that none of the feasible
        region is removed due to floating point arithmetic and to prevent math domain errors (a larger value
        is more conservative).
    """
    assert len(node.args) == 1
    arg = node.args[0]
    lb0, ub0 = bnds_dict[node]
    lb1, ub1 = bnds_dict[arg]
    _lb1, _ub1 = interval.asin(lb0, ub0, lb1, ub1)
    if _lb1 > lb1:
        lb1 = _lb1
    if _ub1 < ub1:
        ub1 = _ub1
    bnds_dict[arg] = (lb1, ub1)


def _prop_bnds_root_to_leaf_cos(node, bnds_dict, feasibility_tol):
    """

    Parameters
    ----------
    node: pyomo.core.expr.numeric_expr.UnaryFunctionExpression
    bnds_dict: ComponentMap
    feasibility_tol: float
        If the bounds computed on the body of a constraint violate the bounds of the constraint by more than
        feasibility_tol, then the constraint is considered infeasible and an exception is raised. This tolerance
        is also used when performing certain interval arithmetic operations to ensure that none of the feasible
        region is removed due to floating point arithmetic and to prevent math domain errors (a larger value
        is more conservative).
    """
    assert len(node.args) == 1
    arg = node.args[0]
    lb0, ub0 = bnds_dict[node]
    lb1, ub1 = bnds_dict[arg]
    _lb1, _ub1 = interval.acos(lb0, ub0, lb1, ub1)
    if _lb1 > lb1:
        lb1 = _lb1
    if _ub1 < ub1:
        ub1 = _ub1
    bnds_dict[arg] = (lb1, ub1)


def _prop_bnds_root_to_leaf_tan(node, bnds_dict, feasibility_tol):
    """

    Parameters
    ----------
    node: pyomo.core.expr.numeric_expr.UnaryFunctionExpression
    bnds_dict: ComponentMap
    feasibility_tol: float
        If the bounds computed on the body of a constraint violate the bounds of the constraint by more than
        feasibility_tol, then the constraint is considered infeasible and an exception is raised. This tolerance
        is also used when performing certain interval arithmetic operations to ensure that none of the feasible
        region is removed due to floating point arithmetic and to prevent math domain errors (a larger value
        is more conservative).
    """
    assert len(node.args) == 1
    arg = node.args[0]
    lb0, ub0 = bnds_dict[node]
    lb1, ub1 = bnds_dict[arg]
    _lb1, _ub1 = interval.atan(lb0, ub0, lb1, ub1)
    if _lb1 > lb1:
        lb1 = _lb1
    if _ub1 < ub1:
        ub1 = _ub1
    bnds_dict[arg] = (lb1, ub1)


def _prop_bnds_root_to_leaf_asin(node, bnds_dict, feasibility_tol):
    """

    Parameters
    ----------
    node: pyomo.core.expr.numeric_expr.UnaryFunctionExpression
    bnds_dict: ComponentMap
    feasibility_tol: float
        If the bounds computed on the body of a constraint violate the bounds of the constraint by more than
        feasibility_tol, then the constraint is considered infeasible and an exception is raised. This tolerance
        is also used when performing certain interval arithmetic operations to ensure that none of the feasible
        region is removed due to floating point arithmetic and to prevent math domain errors (a larger value
        is more conservative).
    """
    assert len(node.args) == 1
    arg = node.args[0]
    lb0, ub0 = bnds_dict[node]
    lb1, ub1 = bnds_dict[arg]
    _lb1, _ub1 = interval.sin(lb0, ub0)
    if _lb1 > lb1:
        lb1 = _lb1
    if _ub1 < ub1:
        ub1 = _ub1
    bnds_dict[arg] = (lb1, ub1)


def _prop_bnds_root_to_leaf_acos(node, bnds_dict, feasibility_tol):
    """

    Parameters
    ----------
    node: pyomo.core.expr.numeric_expr.UnaryFunctionExpression
    bnds_dict: ComponentMap
    feasibility_tol: float
        If the bounds computed on the body of a constraint violate the bounds of the constraint by more than
        feasibility_tol, then the constraint is considered infeasible and an exception is raised. This tolerance
        is also used when performing certain interval arithmetic operations to ensure that none of the feasible
        region is removed due to floating point arithmetic and to prevent math domain errors (a larger value
        is more conservative).
    """
    assert len(node.args) == 1
    arg = node.args[0]
    lb0, ub0 = bnds_dict[node]
    lb1, ub1 = bnds_dict[arg]
    _lb1, _ub1 = interval.cos(lb0, ub0)
    if _lb1 > lb1:
        lb1 = _lb1
    if _ub1 < ub1:
        ub1 = _ub1
    bnds_dict[arg] = (lb1, ub1)


def _prop_bnds_root_to_leaf_atan(node, bnds_dict, feasibility_tol):
    """

    Parameters
    ----------
    node: pyomo.core.expr.numeric_expr.UnaryFunctionExpression
    bnds_dict: ComponentMap
    feasibility_tol: float
        If the bounds computed on the body of a constraint violate the bounds of the constraint by more than
        feasibility_tol, then the constraint is considered infeasible and an exception is raised. This tolerance
        is also used when performing certain interval arithmetic operations to ensure that none of the feasible
        region is removed due to floating point arithmetic and to prevent math domain errors (a larger value
        is more conservative).
    """
    assert len(node.args) == 1
    arg = node.args[0]
    lb0, ub0 = bnds_dict[node]
    lb1, ub1 = bnds_dict[arg]
    _lb1, _ub1 = interval.tan(lb0, ub0)
    if _lb1 > lb1:
        lb1 = _lb1
    if _ub1 < ub1:
        ub1 = _ub1
    bnds_dict[arg] = (lb1, ub1)


_unary_root_to_leaf_map = dict()
_unary_root_to_leaf_map['exp'] = _prop_bnds_root_to_leaf_exp
_unary_root_to_leaf_map['log'] = _prop_bnds_root_to_leaf_log
_unary_root_to_leaf_map['sin'] = _prop_bnds_root_to_leaf_sin
_unary_root_to_leaf_map['cos'] = _prop_bnds_root_to_leaf_cos
_unary_root_to_leaf_map['tan'] = _prop_bnds_root_to_leaf_tan
_unary_root_to_leaf_map['asin'] = _prop_bnds_root_to_leaf_asin
_unary_root_to_leaf_map['acos'] = _prop_bnds_root_to_leaf_acos
_unary_root_to_leaf_map['atan'] = _prop_bnds_root_to_leaf_atan
_unary_root_to_leaf_map['sqrt'] = _prop_bnds_root_to_leaf_sqrt


def _prop_bnds_root_to_leaf_UnaryFunctionExpression(node, bnds_dict, feasibility_tol):
    """

    Parameters
    ----------
    node: pyomo.core.expr.numeric_expr.UnaryFunctionExpression
    bnds_dict: ComponentMap
    feasibility_tol: float
        If the bounds computed on the body of a constraint violate the bounds of the constraint by more than
        feasibility_tol, then the constraint is considered infeasible and an exception is raised. This tolerance
        is also used when performing certain interval arithmetic operations to ensure that none of the feasible
        region is removed due to floating point arithmetic and to prevent math domain errors (a larger value
        is more conservative).
    """
    if node.getname() in _unary_root_to_leaf_map:
        _unary_root_to_leaf_map[node.getname()](node, bnds_dict, feasibility_tol)
    else:
        logger.warning('Unsupported expression type for FBBT: {0}. Bounds will not be improved in this part of '
                       'the tree.'
                       ''.format(node.getname()))


<<<<<<< HEAD
def _prop_bnds_root_to_leaf_GeneralExpression(node, bnds_dict):
=======
def _prop_bnds_root_to_leaf_GeneralExpression(node, bnds_dict, feasibility_tol):
>>>>>>> b1e52090
    """
    Propagate bounds from parent to children.

    Parameters
    ----------
    node: pyomo.core.base.expression._GeneralExpressionData
    bnds_dict: ComponentMap
<<<<<<< HEAD
=======
    feasibility_tol: float
        If the bounds computed on the body of a constraint violate the bounds of the constraint by more than
        feasibility_tol, then the constraint is considered infeasible and an exception is raised. This tolerance
        is also used when performing certain interval arithmetic operations to ensure that none of the feasible
        region is removed due to floating point arithmetic and to prevent math domain errors (a larger value
        is more conservative).
>>>>>>> b1e52090
    """
    expr_lb, expr_ub = bnds_dict[node]
    bnds_dict[node.expr] = (expr_lb, expr_ub)


_prop_bnds_root_to_leaf_map = dict()
_prop_bnds_root_to_leaf_map[numeric_expr.ProductExpression] = _prop_bnds_root_to_leaf_ProductExpression
_prop_bnds_root_to_leaf_map[numeric_expr.ReciprocalExpression] = _prop_bnds_root_to_leaf_ReciprocalExpression
_prop_bnds_root_to_leaf_map[numeric_expr.PowExpression] = _prop_bnds_root_to_leaf_PowExpression
_prop_bnds_root_to_leaf_map[numeric_expr.SumExpression] = _prop_bnds_root_to_leaf_SumExpression
_prop_bnds_root_to_leaf_map[numeric_expr.MonomialTermExpression] = _prop_bnds_root_to_leaf_ProductExpression
_prop_bnds_root_to_leaf_map[numeric_expr.NegationExpression] = _prop_bnds_root_to_leaf_NegationExpression
_prop_bnds_root_to_leaf_map[numeric_expr.UnaryFunctionExpression] = _prop_bnds_root_to_leaf_UnaryFunctionExpression

_prop_bnds_root_to_leaf_map[numeric_expr.NPV_ProductExpression] = _prop_bnds_root_to_leaf_ProductExpression
_prop_bnds_root_to_leaf_map[numeric_expr.NPV_ReciprocalExpression] = _prop_bnds_root_to_leaf_ReciprocalExpression
_prop_bnds_root_to_leaf_map[numeric_expr.NPV_PowExpression] = _prop_bnds_root_to_leaf_PowExpression
_prop_bnds_root_to_leaf_map[numeric_expr.NPV_SumExpression] = _prop_bnds_root_to_leaf_SumExpression
_prop_bnds_root_to_leaf_map[numeric_expr.NPV_NegationExpression] = _prop_bnds_root_to_leaf_NegationExpression
_prop_bnds_root_to_leaf_map[numeric_expr.NPV_UnaryFunctionExpression] = _prop_bnds_root_to_leaf_UnaryFunctionExpression

_prop_bnds_root_to_leaf_map[_GeneralExpressionData] = _prop_bnds_root_to_leaf_GeneralExpression
_prop_bnds_root_to_leaf_map[SimpleExpression] = _prop_bnds_root_to_leaf_GeneralExpression


class _FBBTVisitorLeafToRoot(ExpressionValueVisitor):
    """
    This walker propagates bounds from the variables to each node in
    the expression tree (all the way to the root node).
    """
<<<<<<< HEAD
    def __init__(self, bnds_dict, integer_tol=1e-4, infeasibility_tol=1e-8):
=======
    def __init__(self, bnds_dict, integer_tol=1e-4, feasibility_tol=1e-8):
>>>>>>> b1e52090
        """
        Parameters
        ----------
        bnds_dict: ComponentMap
        integer_tol: float
<<<<<<< HEAD
        infeasibility_tol: float
        """
        self.bnds_dict = bnds_dict
        self.integer_tol = integer_tol
        self.infeasibility_tol = infeasibility_tol
=======
        feasibility_tol: float
            If the bounds computed on the body of a constraint violate the bounds of the constraint by more than
            feasibility_tol, then the constraint is considered infeasible and an exception is raised. This tolerance
            is also used when performing certain interval arithmetic operations to ensure that none of the feasible
            region is removed due to floating point arithmetic and to prevent math domain errors (a larger value
            is more conservative).
        """
        self.bnds_dict = bnds_dict
        self.integer_tol = integer_tol
        self.feasibility_tol = feasibility_tol
>>>>>>> b1e52090

    def visit(self, node, values):
        if node.__class__ in _prop_bnds_leaf_to_root_map:
            _prop_bnds_leaf_to_root_map[node.__class__](node, self.bnds_dict, self.feasibility_tol)
        else:
            self.bnds_dict[node] = (-math.inf, math.inf)
        return None

    def visiting_potential_leaf(self, node):
        if node.__class__ in nonpyomo_leaf_types:
            self.bnds_dict[node] = (node, node)
            return True, None

        if node.is_variable_type():
            if node.is_fixed():
                lb = value(node.value)
                ub = lb
            else:
                lb = value(node.lb)
                ub = value(node.ub)
                if lb is None:
                    lb = -math.inf
                if ub is None:
                    ub = math.inf
<<<<<<< HEAD
                if lb - self.infeasibility_tol > ub:
=======
                if lb - self.feasibility_tol > ub:
>>>>>>> b1e52090
                    raise InfeasibleConstraintException('Variable has a lower bound which is larger than its upper bound: {0}'.format(str(node)))
            self.bnds_dict[node] = (lb, ub)
            return True, None

        if not node.is_expression_type():
            assert is_fixed(node)
            val = value(node)
            self.bnds_dict[node] = (val, val)
            return True, None

        return False, None


class _FBBTVisitorRootToLeaf(ExpressionValueVisitor):
    """
    This walker propagates bounds from the constraint back to the
    variables. Note that the bounds on every node in the tree must
    first be computed with _FBBTVisitorLeafToRoot.
    """
<<<<<<< HEAD
    def __init__(self, bnds_dict, integer_tol=1e-4, infeasibility_tol=1e-8):
=======
    def __init__(self, bnds_dict, integer_tol=1e-4, feasibility_tol=1e-8):
>>>>>>> b1e52090
        """
        Parameters
        ----------
        bnds_dict: ComponentMap
        integer_tol: float
<<<<<<< HEAD
        infeasibility_tol: float
        """
        self.bnds_dict = bnds_dict
        self.integer_tol = integer_tol
        self.infeasibility_tol = infeasibility_tol
=======
        feasibility_tol: float
            If the bounds computed on the body of a constraint violate the bounds of the constraint by more than
            feasibility_tol, then the constraint is considered infeasible and an exception is raised. This tolerance
            is also used when performing certain interval arithmetic operations to ensure that none of the feasible
            region is removed due to floating point arithmetic and to prevent math domain errors (a larger value
            is more conservative).
        """
        self.bnds_dict = bnds_dict
        self.integer_tol = integer_tol
        self.feasibility_tol = feasibility_tol
>>>>>>> b1e52090

    def visit(self, node, values):
        pass

    def visiting_potential_leaf(self, node):
        if node.__class__ in nonpyomo_leaf_types:
            lb, ub = self.bnds_dict[node]
<<<<<<< HEAD
            if abs(lb - value(node)) > self.infeasibility_tol:
                raise InfeasibleConstraintException('Detected an infeasible constraint.')
            if abs(ub - value(node)) > self.infeasibility_tol:
=======
            if abs(lb - value(node)) > self.feasibility_tol:
                raise InfeasibleConstraintException('Detected an infeasible constraint.')
            if abs(ub - value(node)) > self.feasibility_tol:
>>>>>>> b1e52090
                raise InfeasibleConstraintException('Detected an infeasible constraint.')
            return True, None

        if node.is_variable_type():
            lb, ub = self.bnds_dict[node]

            if node.is_binary() or node.is_integer():
                """
                This bit of code has two purposes:
                1) Improve the bounds on binary and integer variables with the fact that they are integer.
                2) Account for roundoff error. If the lower bound of a binary variable comes back as 
                   1e-16, the lower bound may actually be 0. This could potentially cause problems when 
                   handing the problem to a MIP solver. Some solvers are robust to this, but some may not be
                   and may give the wrong solution. Even if the correct solution is found, this could 
                   introduce numerical problems.
                """
                lb = max(math.floor(lb), math.ceil(lb - self.integer_tol))
                ub = min(math.ceil(ub), math.floor(ub + self.integer_tol))
                if lb < value(node.lb):
                    lb = value(node.lb)  # don't make the bounds worse than the original bounds
                if ub > value(node.ub):
                    ub = value(node.ub)  # don't make the bounds worse than the original bounds
                self.bnds_dict[node] = (lb, ub)

            lb, ub = self.bnds_dict[node]
<<<<<<< HEAD
            if lb - self.infeasibility_tol > ub:
=======
            if lb - self.feasibility_tol > ub:
>>>>>>> b1e52090
                raise InfeasibleConstraintException('Lower bound computed for variable {0} is larger than the computed upper bound.'.format(node))
            if lb == math.inf:
                raise InfeasibleConstraintException('Computed a lower bound of +inf for variable {0}'.format(node))
            if ub == -math.inf:
                raise InfeasibleConstraintException('Computed an upper bound of -inf for variable {0}'.format(node))
            if lb != -math.inf:
                node.setlb(lb)
            if ub != math.inf:
                node.setub(ub)
            return True, None

        if not node.is_expression_type():
            lb, ub = self.bnds_dict[node]
<<<<<<< HEAD
            if abs(lb - value(node)) > self.infeasibility_tol:
                raise InfeasibleConstraintException('Detected an infeasible constraint.')
            if abs(ub - value(node)) > self.infeasibility_tol:
=======
            if abs(lb - value(node)) > self.feasibility_tol:
                raise InfeasibleConstraintException('Detected an infeasible constraint.')
            if abs(ub - value(node)) > self.feasibility_tol:
>>>>>>> b1e52090
                raise InfeasibleConstraintException('Detected an infeasible constraint.')
            return True, None

        if node.__class__ in _prop_bnds_root_to_leaf_map:
            _prop_bnds_root_to_leaf_map[node.__class__](node, self.bnds_dict, self.feasibility_tol)
        else:
            logger.warning('Unsupported expression type for FBBT: {0}. Bounds will not be improved in this part of '
                           'the tree.'
                           ''.format(str(type(node))))

        return False, None


def _fbbt_con(con, config):
    """
    Feasibility based bounds tightening for a constraint. This function attempts to improve the bounds of each variable
    in the constraint based on the bounds of the constraint and the bounds of the other variables in the constraint.
    For example:

    >>> import pyomo.environ as pe
    >>> from pyomo.contrib.fbbt.fbbt import fbbt
    >>> m = pe.ConcreteModel()
    >>> m.x = pe.Var(bounds=(-1,1))
    >>> m.y = pe.Var(bounds=(-2,2))
    >>> m.z = pe.Var()
    >>> m.c = pe.Constraint(expr=m.x*m.y + m.z == 1)
    >>> fbbt(m.c)
    >>> print(m.z.lb, m.z.ub)
    -1.0 3.0

    Parameters
    ----------
    con: pyomo.core.base.constraint.Constraint
        constraint on which to perform fbbt
    config: ConfigBlock
        see documentation for fbbt

    Returns
    -------
    new_var_bounds: ComponentMap
        A ComponentMap mapping from variables a tuple containing the lower and upper bounds, respectively, computed
        from FBBT.
    """
    if not con.active:
        return ComponentMap()

    interval.feasibility_tol = infeasible_tol

    bnds_dict = ComponentMap()  # a dictionary to store the bounds of every node in the tree

    # a walker to propagate bounds from the variables to the root
<<<<<<< HEAD
    visitorA = _FBBTVisitorLeafToRoot(bnds_dict, infeasibility_tol=infeasible_tol)
=======
    visitorA = _FBBTVisitorLeafToRoot(bnds_dict, feasibility_tol=config.feasibility_tol)
>>>>>>> b1e52090
    visitorA.dfs_postorder_stack(con.body)

    # Now we need to replace the bounds in bnds_dict for the root
    # node with the bounds on the constraint (if those bounds are
    # better).
    _lb = value(con.lower)
    _ub = value(con.upper)
    if _lb is None:
        _lb = -math.inf
    if _ub is None:
        _ub = math.inf

    lb, ub = bnds_dict[con.body]

    # check if the constraint is infeasible
    if lb > _ub + config.feasibility_tol or ub < _lb - config.feasibility_tol:
        raise InfeasibleConstraintException('Detected an infeasible constraint during FBBT: {0}'.format(str(con)))

    # check if the constraint is always satisfied
<<<<<<< HEAD
    if deactivate_satisfied_constraints:
        if lb >= _lb - infeasible_tol and ub <= _ub + infeasible_tol:
=======
    if config.deactivate_satisfied_constraints:
        if lb >= _lb - config.feasibility_tol and ub <= _ub + config.feasibility_tol:
>>>>>>> b1e52090
            con.deactivate()

    if _lb > lb:
        lb = _lb
    if _ub < ub:
        ub = _ub
    bnds_dict[con.body] = (lb, ub)

    # Now, propagate bounds back from the root to the variables
<<<<<<< HEAD
    visitorB = _FBBTVisitorRootToLeaf(bnds_dict, integer_tol=integer_tol, infeasibility_tol=infeasible_tol)
=======
    visitorB = _FBBTVisitorRootToLeaf(bnds_dict, integer_tol=config.integer_tol, feasibility_tol=config.feasibility_tol)
>>>>>>> b1e52090
    visitorB.dfs_postorder_stack(con.body)

    new_var_bounds = ComponentMap()
    for _node, _bnds in bnds_dict.items():
        if _node.__class__ in nonpyomo_leaf_types:
            continue
        if _node.is_variable_type():
            lb, ub = bnds_dict[_node]
            if lb == -math.inf:
                lb = None
            if ub == math.inf:
                ub = None
            new_var_bounds[_node] = (lb, ub)
    return new_var_bounds


def _fbbt_block(m, config):
    """
    Feasibility based bounds tightening (FBBT) for a block or model. This
    loops through all of the constraints in the block and performs
    FBBT on each constraint (see the docstring for _fbbt_con()).
    Through this processes, any variables whose bounds improve
    by more than tol are collected, and FBBT is
    performed again on all constraints involving those variables.
    This process is continued until no variable bounds are improved
    by more than tol.

    Parameters
    ----------
    m: pyomo.core.base.block.Block or pyomo.core.base.PyomoModel.ConcreteModel
    config: ConfigBlock
        See the docs for fbbt

    Returns
    -------
    new_var_bounds: ComponentMap
        A ComponentMap mapping from variables a tuple containing the lower and upper bounds, respectively, computed
        from FBBT.
    """
    new_var_bounds = ComponentMap()
    var_to_con_map = ComponentMap()
    var_lbs = ComponentMap()
    var_ubs = ComponentMap()
    n_cons = 0
    for c in m.component_data_objects(ctype=Constraint, active=True,
                                      descend_into=True, sort=True):
        for v in identify_variables(c.body):
            if v not in var_to_con_map:
                var_to_con_map[v] = list()
            if v.lb is None:
                var_lbs[v] = -math.inf
            else:
                var_lbs[v] = value(v.lb)
            if v.ub is None:
                var_ubs[v] = math.inf
            else:
                var_ubs[v] = value(v.ub)
            var_to_con_map[v].append(c)
            n_cons += 1

    for _v in m.component_data_objects(ctype=Var, active=True, descend_into=True, sort=True):
        if _v.is_fixed():
            _v.setlb(_v.value)
            _v.setub(_v.value)
            new_var_bounds[_v] = (_v.value, _v.value)

    n_fbbt = 0

    improved_vars = ComponentSet()
    for c in m.component_data_objects(ctype=Constraint, active=True,
                                      descend_into=True, sort=True):
        _new_var_bounds = _fbbt_con(c, config)
        n_fbbt += 1
        new_var_bounds.update(_new_var_bounds)
        for v, bnds in _new_var_bounds.items():
            vlb, vub = bnds
            if vlb is not None:
                if vlb > var_lbs[v] + config.improvement_tol:
                    improved_vars.add(v)
                    var_lbs[v] = vlb
            if vub is not None:
                if vub < var_ubs[v] - config.improvement_tol:
                    improved_vars.add(v)
                    var_ubs[v] = vub

    while len(improved_vars) > 0:
        if n_fbbt > n_cons * config.max_iter:
            break
        v = improved_vars.pop()
        for c in var_to_con_map[v]:
            _new_var_bounds = _fbbt_con(c, config)
            n_fbbt += 1
            new_var_bounds.update(_new_var_bounds)
            for _v, bnds in _new_var_bounds.items():
                _vlb, _vub = bnds
                if _vlb is not None:
                    if _vlb > var_lbs[_v] + config.improvement_tol:
                        improved_vars.add(_v)
                        var_lbs[_v] = _vlb
                if _vub is not None:
                    if _vub < var_ubs[_v] - config.improvement_tol:
                        improved_vars.add(_v)
                        var_ubs[_v] = _vub

    return new_var_bounds


def fbbt(comp, deactivate_satisfied_constraints=False, integer_tol=1e-5, feasibility_tol=1e-8, max_iter=10,
         improvement_tol=1e-4):
    """
    Perform FBBT on a constraint, block, or model. For more control,
    use _fbbt_con and _fbbt_block. For detailed documentation, see
    the docstrings for _fbbt_con and _fbbt_block.

    Parameters
    ----------
    comp: pyomo.core.base.constraint.Constraint or pyomo.core.base.block.Block or pyomo.core.base.PyomoModel.ConcreteModel
    deactivate_satisfied_constraints: bool
        If deactivate_satisfied_constraints is True and a constraint is always satisfied, then the constranit
        will be deactivated
    integer_tol: float
        If the lower bound computed on a binary variable is less than or equal to integer_tol, then the
        lower bound is left at 0. Otherwise, the lower bound is increased to 1. If the upper bound computed
        on a binary variable is greater than or equal to 1-integer_tol, then the upper bound is left at 1.
        Otherwise the upper bound is decreased to 0.
    feasibility_tol: float
        If the bounds computed on the body of a constraint violate the bounds of the constraint by more than
        feasibility_tol, then the constraint is considered infeasible and an exception is raised. This tolerance
        is also used when performing certain interval arithmetic operations to ensure that none of the feasible
        region is removed due to floating point arithmetic and to prevent math domain errors (a larger value
        is more conservative).
    max_iter: int
        Used for Blocks only (i.e., comp.type() == Block). When performing FBBT on a Block, we first perform FBBT on
        every constraint in the Block. We then attempt to identify which constraints to repeat FBBT on based on the
        improvement in variable bounds. If the bounds on a variable improve by more than improvement_tol, then FBBT
        is performed on the constraints using that Var. However, this algorithm is not guaranteed to converge, so
        max_iter limits the total number of times FBBT is performed to max_iter times the number of constraints
        in the Block.
    improvement_tol: float
        Used for Blocks only (i.e., comp.type() == Block). When performing FBBT on a Block, we first perform FBBT on
        every constraint in the Block. We then attempt to identify which constraints to repeat FBBT on based on the
        improvement in variable bounds. If the bounds on a variable improve by more than improvement_tol, then FBBT
        is performed on the constraints using that Var.

    Returns
    -------
    new_var_bounds: ComponentMap
        A ComponentMap mapping from variables a tuple containing the lower and upper bounds, respectively, computed
        from FBBT.
    """
    config = ConfigBlock()
    dsc_config = ConfigValue(default=deactivate_satisfied_constraints, domain=In({True, False}))
    integer_tol_config = ConfigValue(default=integer_tol, domain=NonNegativeFloat)
    ft_config = ConfigValue(default=feasibility_tol, domain=NonNegativeFloat)
    mi_config = ConfigValue(default=max_iter, domain=NonNegativeInt)
    improvement_tol_config = ConfigValue(default=improvement_tol, domain=NonNegativeFloat)
    config.declare('deactivate_satisfied_constraints', dsc_config)
    config.declare('integer_tol', integer_tol_config)
    config.declare('feasibility_tol', ft_config)
    config.declare('max_iter', mi_config)
    config.declare('improvement_tol', improvement_tol_config)

    new_var_bounds = ComponentMap()
    if comp.type() == Constraint:
        if comp.is_indexed():
            for _c in comp.values():
                _new_var_bounds = _fbbt_con(comp, config)
                new_var_bounds.update(_new_var_bounds)
        else:
            _new_var_bounds = _fbbt_con(comp, config)
            new_var_bounds.update(_new_var_bounds)
    elif comp.type() in {Block, Disjunct}:
        _new_var_bounds = _fbbt_block(comp, config)
        new_var_bounds.update(_new_var_bounds)
    else:
        raise FBBTException('Cannot perform FBBT on objects of type {0}'.format(type(comp)))

    return new_var_bounds


def compute_bounds_on_expr(expr):
    """
    Compute bounds on an expression based on the bounds on the variables in the expression.

    Parameters
    ----------
    expr: pyomo.core.expr.numeric_expr.ExpressionBase

    Returns
    -------
    lb: float
    ub: float
    """
    bnds_dict = ComponentMap()
    visitor = _FBBTVisitorLeafToRoot(bnds_dict)
    visitor.dfs_postorder_stack(expr)

    return bnds_dict[expr]


class BoundsManager(object):
    def __init__(self, comp):
        self._vars = ComponentSet()
        self._saved_bounds = list()

        if comp.type() == Constraint:
            if comp.is_indexed():
                for c in comp.values():
                    self._vars.update(identify_variables(c.body))
            else:
                self._vars.update(identify_variables(comp.body))
        else:
            for c in comp.component_data_objects(Constraint, descend_into=True, active=True, sort=True):
                self._vars.update(identify_variables(c.body))

    def save_bounds(self):
        bnds = ComponentMap()
        for v in self._vars:
            bnds[v] = (v.lb, v.ub)
        self._saved_bounds.append(bnds)

    def pop_bounds(self, ndx=-1):
        bnds = self._saved_bounds.pop(ndx)
        for v, _bnds in bnds.items():
            lb, ub = _bnds
            v.setlb(lb)
            v.setub(ub)

    def load_bounds(self, bnds, save_current_bounds=True):
        if save_current_bounds:
            self.save_bounds()
        for v, _bnds in bnds.items():
            if v in self._vars:
                lb, ub = _bnds
                v.setlb(lb)
                v.setub(ub)<|MERGE_RESOLUTION|>--- conflicted
+++ resolved
@@ -9,10 +9,7 @@
 from pyomo.core.base.block import Block
 from pyomo.core.base.constraint import Constraint
 from pyomo.core.base.var import Var
-<<<<<<< HEAD
-=======
 from pyomo.gdp import Disjunct
->>>>>>> b1e52090
 from pyomo.core.base.expression import _GeneralExpressionData, SimpleExpression
 import logging
 from pyomo.common.errors import InfeasibleConstraintException, PyomoException
@@ -379,11 +376,7 @@
         bnds_dict[node] = (-math.inf, math.inf)
 
 
-<<<<<<< HEAD
-def _prop_bnds_leaf_to_root_GeneralExpression(node, bnds_dict):
-=======
 def _prop_bnds_leaf_to_root_GeneralExpression(node, bnds_dict, feasibility_tol):
->>>>>>> b1e52090
     """
     Propagate bounds from children to parent
 
@@ -391,15 +384,12 @@
     ----------
     node: pyomo.core.base.expression._GeneralExpressionData
     bnds_dict: ComponentMap
-<<<<<<< HEAD
-=======
-    feasibility_tol: float
-        If the bounds computed on the body of a constraint violate the bounds of the constraint by more than
-        feasibility_tol, then the constraint is considered infeasible and an exception is raised. This tolerance
-        is also used when performing certain interval arithmetic operations to ensure that none of the feasible
-        region is removed due to floating point arithmetic and to prevent math domain errors (a larger value
-        is more conservative).
->>>>>>> b1e52090
+    feasibility_tol: float
+        If the bounds computed on the body of a constraint violate the bounds of the constraint by more than
+        feasibility_tol, then the constraint is considered infeasible and an exception is raised. This tolerance
+        is also used when performing certain interval arithmetic operations to ensure that none of the feasible
+        region is removed due to floating point arithmetic and to prevent math domain errors (a larger value
+        is more conservative).
     """
     expr_lb, expr_ub = bnds_dict[node.expr]
     bnds_dict[node] = (expr_lb, expr_ub)
@@ -423,10 +413,6 @@
 
 _prop_bnds_leaf_to_root_map[_GeneralExpressionData] = _prop_bnds_leaf_to_root_GeneralExpression
 _prop_bnds_leaf_to_root_map[SimpleExpression] = _prop_bnds_leaf_to_root_GeneralExpression
-<<<<<<< HEAD
-
-=======
->>>>>>> b1e52090
 
 
 def _prop_bnds_root_to_leaf_ProductExpression(node, bnds_dict, feasibility_tol):
@@ -556,28 +542,17 @@
     lb0, ub0 = bnds_dict[node]
     lb1, ub1 = bnds_dict[arg1]
     lb2, ub2 = bnds_dict[arg2]
-<<<<<<< HEAD
-    _lb1, _ub1 = interval._inverse_power1(lb0, ub0, lb2, ub2, orig_xl=lb1, orig_xu=ub1)
-=======
     _lb1, _ub1 = interval._inverse_power1(lb0, ub0, lb2, ub2, orig_xl=lb1, orig_xu=ub1, feasibility_tol=feasibility_tol)
->>>>>>> b1e52090
     if _lb1 > lb1:
         lb1 = _lb1
     if _ub1 < ub1:
         ub1 = _ub1
     bnds_dict[arg1] = (lb1, ub1)
 
-<<<<<<< HEAD
-    if is_fixed(arg2) and lb2 == ub2:
-        pass
-    else:
-        _lb2, _ub2 = interval._inverse_power2(lb0, ub0, lb1, ub1)
-=======
     if is_fixed(arg2) and lb2 == ub2:  # No need to tighten the bounds on arg2 if arg2 is fixed
         pass
     else:
         _lb2, _ub2 = interval._inverse_power2(lb0, ub0, lb1, ub1, feasiblity_tol=feasibility_tol)
->>>>>>> b1e52090
         if _lb2 > lb2:
             lb2 = _lb2
         if _ub2 < ub2:
@@ -906,11 +881,7 @@
                        ''.format(node.getname()))
 
 
-<<<<<<< HEAD
-def _prop_bnds_root_to_leaf_GeneralExpression(node, bnds_dict):
-=======
 def _prop_bnds_root_to_leaf_GeneralExpression(node, bnds_dict, feasibility_tol):
->>>>>>> b1e52090
     """
     Propagate bounds from parent to children.
 
@@ -918,15 +889,12 @@
     ----------
     node: pyomo.core.base.expression._GeneralExpressionData
     bnds_dict: ComponentMap
-<<<<<<< HEAD
-=======
-    feasibility_tol: float
-        If the bounds computed on the body of a constraint violate the bounds of the constraint by more than
-        feasibility_tol, then the constraint is considered infeasible and an exception is raised. This tolerance
-        is also used when performing certain interval arithmetic operations to ensure that none of the feasible
-        region is removed due to floating point arithmetic and to prevent math domain errors (a larger value
-        is more conservative).
->>>>>>> b1e52090
+    feasibility_tol: float
+        If the bounds computed on the body of a constraint violate the bounds of the constraint by more than
+        feasibility_tol, then the constraint is considered infeasible and an exception is raised. This tolerance
+        is also used when performing certain interval arithmetic operations to ensure that none of the feasible
+        region is removed due to floating point arithmetic and to prevent math domain errors (a larger value
+        is more conservative).
     """
     expr_lb, expr_ub = bnds_dict[node]
     bnds_dict[node.expr] = (expr_lb, expr_ub)
@@ -957,23 +925,12 @@
     This walker propagates bounds from the variables to each node in
     the expression tree (all the way to the root node).
     """
-<<<<<<< HEAD
-    def __init__(self, bnds_dict, integer_tol=1e-4, infeasibility_tol=1e-8):
-=======
     def __init__(self, bnds_dict, integer_tol=1e-4, feasibility_tol=1e-8):
->>>>>>> b1e52090
         """
         Parameters
         ----------
         bnds_dict: ComponentMap
         integer_tol: float
-<<<<<<< HEAD
-        infeasibility_tol: float
-        """
-        self.bnds_dict = bnds_dict
-        self.integer_tol = integer_tol
-        self.infeasibility_tol = infeasibility_tol
-=======
         feasibility_tol: float
             If the bounds computed on the body of a constraint violate the bounds of the constraint by more than
             feasibility_tol, then the constraint is considered infeasible and an exception is raised. This tolerance
@@ -984,7 +941,6 @@
         self.bnds_dict = bnds_dict
         self.integer_tol = integer_tol
         self.feasibility_tol = feasibility_tol
->>>>>>> b1e52090
 
     def visit(self, node, values):
         if node.__class__ in _prop_bnds_leaf_to_root_map:
@@ -1009,11 +965,7 @@
                     lb = -math.inf
                 if ub is None:
                     ub = math.inf
-<<<<<<< HEAD
-                if lb - self.infeasibility_tol > ub:
-=======
                 if lb - self.feasibility_tol > ub:
->>>>>>> b1e52090
                     raise InfeasibleConstraintException('Variable has a lower bound which is larger than its upper bound: {0}'.format(str(node)))
             self.bnds_dict[node] = (lb, ub)
             return True, None
@@ -1033,23 +985,12 @@
     variables. Note that the bounds on every node in the tree must
     first be computed with _FBBTVisitorLeafToRoot.
     """
-<<<<<<< HEAD
-    def __init__(self, bnds_dict, integer_tol=1e-4, infeasibility_tol=1e-8):
-=======
     def __init__(self, bnds_dict, integer_tol=1e-4, feasibility_tol=1e-8):
->>>>>>> b1e52090
         """
         Parameters
         ----------
         bnds_dict: ComponentMap
         integer_tol: float
-<<<<<<< HEAD
-        infeasibility_tol: float
-        """
-        self.bnds_dict = bnds_dict
-        self.integer_tol = integer_tol
-        self.infeasibility_tol = infeasibility_tol
-=======
         feasibility_tol: float
             If the bounds computed on the body of a constraint violate the bounds of the constraint by more than
             feasibility_tol, then the constraint is considered infeasible and an exception is raised. This tolerance
@@ -1060,7 +1001,6 @@
         self.bnds_dict = bnds_dict
         self.integer_tol = integer_tol
         self.feasibility_tol = feasibility_tol
->>>>>>> b1e52090
 
     def visit(self, node, values):
         pass
@@ -1068,15 +1008,9 @@
     def visiting_potential_leaf(self, node):
         if node.__class__ in nonpyomo_leaf_types:
             lb, ub = self.bnds_dict[node]
-<<<<<<< HEAD
-            if abs(lb - value(node)) > self.infeasibility_tol:
-                raise InfeasibleConstraintException('Detected an infeasible constraint.')
-            if abs(ub - value(node)) > self.infeasibility_tol:
-=======
             if abs(lb - value(node)) > self.feasibility_tol:
                 raise InfeasibleConstraintException('Detected an infeasible constraint.')
             if abs(ub - value(node)) > self.feasibility_tol:
->>>>>>> b1e52090
                 raise InfeasibleConstraintException('Detected an infeasible constraint.')
             return True, None
 
@@ -1102,11 +1036,7 @@
                 self.bnds_dict[node] = (lb, ub)
 
             lb, ub = self.bnds_dict[node]
-<<<<<<< HEAD
-            if lb - self.infeasibility_tol > ub:
-=======
             if lb - self.feasibility_tol > ub:
->>>>>>> b1e52090
                 raise InfeasibleConstraintException('Lower bound computed for variable {0} is larger than the computed upper bound.'.format(node))
             if lb == math.inf:
                 raise InfeasibleConstraintException('Computed a lower bound of +inf for variable {0}'.format(node))
@@ -1120,15 +1050,9 @@
 
         if not node.is_expression_type():
             lb, ub = self.bnds_dict[node]
-<<<<<<< HEAD
-            if abs(lb - value(node)) > self.infeasibility_tol:
-                raise InfeasibleConstraintException('Detected an infeasible constraint.')
-            if abs(ub - value(node)) > self.infeasibility_tol:
-=======
             if abs(lb - value(node)) > self.feasibility_tol:
                 raise InfeasibleConstraintException('Detected an infeasible constraint.')
             if abs(ub - value(node)) > self.feasibility_tol:
->>>>>>> b1e52090
                 raise InfeasibleConstraintException('Detected an infeasible constraint.')
             return True, None
 
@@ -1175,16 +1099,10 @@
     if not con.active:
         return ComponentMap()
 
-    interval.feasibility_tol = infeasible_tol
-
     bnds_dict = ComponentMap()  # a dictionary to store the bounds of every node in the tree
 
     # a walker to propagate bounds from the variables to the root
-<<<<<<< HEAD
-    visitorA = _FBBTVisitorLeafToRoot(bnds_dict, infeasibility_tol=infeasible_tol)
-=======
     visitorA = _FBBTVisitorLeafToRoot(bnds_dict, feasibility_tol=config.feasibility_tol)
->>>>>>> b1e52090
     visitorA.dfs_postorder_stack(con.body)
 
     # Now we need to replace the bounds in bnds_dict for the root
@@ -1204,13 +1122,8 @@
         raise InfeasibleConstraintException('Detected an infeasible constraint during FBBT: {0}'.format(str(con)))
 
     # check if the constraint is always satisfied
-<<<<<<< HEAD
-    if deactivate_satisfied_constraints:
-        if lb >= _lb - infeasible_tol and ub <= _ub + infeasible_tol:
-=======
     if config.deactivate_satisfied_constraints:
         if lb >= _lb - config.feasibility_tol and ub <= _ub + config.feasibility_tol:
->>>>>>> b1e52090
             con.deactivate()
 
     if _lb > lb:
@@ -1220,11 +1133,7 @@
     bnds_dict[con.body] = (lb, ub)
 
     # Now, propagate bounds back from the root to the variables
-<<<<<<< HEAD
-    visitorB = _FBBTVisitorRootToLeaf(bnds_dict, integer_tol=integer_tol, infeasibility_tol=infeasible_tol)
-=======
     visitorB = _FBBTVisitorRootToLeaf(bnds_dict, integer_tol=config.integer_tol, feasibility_tol=config.feasibility_tol)
->>>>>>> b1e52090
     visitorB.dfs_postorder_stack(con.body)
 
     new_var_bounds = ComponentMap()
