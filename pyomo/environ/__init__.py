--- conflicted
+++ resolved
@@ -55,11 +55,8 @@
     'pyomo.contrib.trustregion',
     'pyomo.contrib.multistart',
     'pyomo.contrib.petsc',
-<<<<<<< HEAD
+    'pyomo.contrib.mcpp',
     'pyomo.contrib.logical_expression_system',
-=======
-    'pyomo.contrib.mcpp',
->>>>>>> c3a01b69
 ])
 
 
