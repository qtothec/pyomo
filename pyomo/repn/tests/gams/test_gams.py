#  ___________________________________________________________________________
#
#  Pyomo: Python Optimization Modeling Objects
#  Copyright 2017 National Technology and Engineering Solutions of Sandia, LLC
#  Under the terms of Contract DE-NA0003525 with National Technology and
#  Engineering Solutions of Sandia, LLC, the U.S. Government retains certain
#  rights in this software.
#  This software is distributed under the 3-clause BSD License.
#  ___________________________________________________________________________
#
# Test the canonical expressions
#

import os

from pyomo.gdp import Disjunction
from six import StringIO

import pyutilib.th as unittest
from pyomo.core.base import NumericLabeler, SymbolMap
from pyomo.environ import (Block, ConcreteModel, Connector, Constraint,
<<<<<<< HEAD
                           Objective, TransformationFactory, Var, exp, log, Binary, quicksum)
=======
                           Objective, TransformationFactory, Var, exp, log,
                           ceil, floor, asin, acos, atan, asinh, acosh, atanh)
>>>>>>> b1e52090
from pyomo.repn.plugins.gams_writer import (StorageTreeChecker,
                                            expression_to_string,
                                            split_long_line)

thisdir = os.path.dirname(os.path.abspath(__file__))


class Test(unittest.TestCase):

    def _cleanup(self, fname):
        try:
            os.remove(fname)
        except OSError:
            pass

    def _get_fnames(self):
        class_name, test_name = self.id().split('.')[-2:]
        prefix = os.path.join(thisdir, test_name.replace("test_", "", 1))
        return prefix + ".gams.baseline", prefix + ".gams.out"

    def _check_baseline(self, model, **kwds):
        baseline_fname, test_fname = self._get_fnames()
        self._cleanup(test_fname)
        io_options = {"symbolic_solver_labels": True}
        io_options.update(kwds)
        model.write(test_fname,
                    format="gams",
                    io_options=io_options)
        self.assertFileEqualsBaseline(
            test_fname,
            baseline_fname,
            delete=True)

    def _gen_expression(self, terms):
        terms = list(terms)
        expr = 0.0
        for term in terms:
            if type(term) is tuple:
                prodterms = list(term)
                prodexpr = 1.0
                for x in prodterms:
                    prodexpr *= x
                expr += prodexpr
            else:
                expr += term
        return expr

    def test_no_column_ordering_quadratic(self):
        model = ConcreteModel()
        model.a = Var()
        model.b = Var()
        model.c = Var()

        terms = [model.a, model.b, model.c,
                 (model.a, model.a), (model.b, model.b), (model.c, model.c),
                 (model.a, model.b), (model.a, model.c), (model.b, model.c)]
        model.obj = Objective(expr=self._gen_expression(terms))
        model.con = Constraint(expr=self._gen_expression(terms) <= 1)
        self._check_baseline(model)

    def test_no_column_ordering_linear(self):
        model = ConcreteModel()
        model.a = Var()
        model.b = Var()
        model.c = Var()

        terms = [model.a, model.b, model.c]
        model.obj = Objective(expr=self._gen_expression(terms))
        model.con = Constraint(expr=self._gen_expression(terms) <= 1)
        self._check_baseline(model)

    def test_no_row_ordering(self):
        model = ConcreteModel()
        model.a = Var()

        components = {}
        components["obj"] = Objective(expr=model.a)
        components["con1"] = Constraint(expr=model.a >= 0)
        components["con2"] = Constraint(expr=model.a <= 1)
        components["con3"] = Constraint(expr=(0, model.a, 1))
        components["con4"] = Constraint([1, 2], rule=lambda m, i: model.a == i)

        for key in components:
            model.add_component(key, components[key])

        self._check_baseline(model, file_determinism=2)

    def test_var_on_deactivated_block(self):
        model = ConcreteModel()
        model.x = Var()
        model.other = Block()
        model.other.a = Var()
        model.other.deactivate()
        model.c = Constraint(expr=model.other.a + 2 * model.x <= 0)
        model.obj = Objective(expr=model.x)
        self._check_baseline(model)

    def test_expr_xfrm(self):
        from pyomo.repn.plugins.gams_writer import (
            expression_to_string, StorageTreeChecker)
        from pyomo.core.expr.symbol_map import SymbolMap
        M = ConcreteModel()
        M.abc = Var()

        smap = SymbolMap()
        tc = StorageTreeChecker(M)

        expr = M.abc**2.0
        self.assertEqual(str(expr), "abc**2.0")
        self.assertEqual(expression_to_string(
            expr, tc, smap=smap), ("power(abc, 2.0)", False))

        expr = log(M.abc**2.0)
        self.assertEqual(str(expr), "log(abc**2.0)")
        self.assertEqual(expression_to_string(
            expr, tc, smap=smap), ("log(power(abc, 2.0))", False))

        expr = log(M.abc**2.0) + 5
        self.assertEqual(str(expr), "log(abc**2.0) + 5")
        self.assertEqual(expression_to_string(
            expr, tc, smap=smap), ("log(power(abc, 2.0)) + 5", False))

        expr = exp(M.abc**2.0) + 5
        self.assertEqual(str(expr), "exp(abc**2.0) + 5")
        self.assertEqual(expression_to_string(
            expr, tc, smap=smap), ("exp(power(abc, 2.0)) + 5", False))

        expr = log(M.abc**2.0)**4
        self.assertEqual(str(expr), "log(abc**2.0)**4")
        self.assertEqual(expression_to_string(
            expr, tc, smap=smap), ("power(log(power(abc, 2.0)), 4)", False))

        expr = log(M.abc**2.0)**4.5
        self.assertEqual(str(expr), "log(abc**2.0)**4.5")
        self.assertEqual(expression_to_string(
            expr, tc, smap=smap), ("log(power(abc, 2.0)) ** 4.5", False))

    def test_power_function_to_string(self):
        m = ConcreteModel()
        m.x = Var()
        lbl = NumericLabeler('x')
        smap = SymbolMap(lbl)
        tc = StorageTreeChecker(m)
        self.assertEqual(expression_to_string(
            m.x ** -3, tc, lbl, smap=smap), ("power(x1, (-3))", False))
        self.assertEqual(expression_to_string(
            m.x ** 0.33, tc, smap=smap), ("x1 ** 0.33", False))
        self.assertEqual(expression_to_string(
            pow(m.x, 2), tc, smap=smap), ("power(x1, 2)", False))

    def test_fixed_var_to_string(self):
        m = ConcreteModel()
        m.x = Var()
        m.y = Var()
        m.z = Var()
        m.z.fix(-3)
        lbl = NumericLabeler('x')
        smap = SymbolMap(lbl)
        tc = StorageTreeChecker(m)
        self.assertEqual(expression_to_string(
            m.x + m.y - m.z, tc, lbl, smap=smap), ("x1 + x2 - (-3)", False))
        m.z.fix(-400)
        self.assertEqual(expression_to_string(
            m.z + m.y - m.z, tc, smap=smap), ("(-400) + x2 - (-400)", False))
        m.z.fix(8.8)
        self.assertEqual(expression_to_string(
            m.x + m.z - m.y, tc, smap=smap), ("x1 + 8.8 - x2", False))
        m.z.fix(-8.8)
        self.assertEqual(expression_to_string(
            m.x * m.z - m.y, tc, smap=smap), ("x1*(-8.8) - x2", False))

    def test_dnlp_to_string(self):
        m = ConcreteModel()
        m.x = Var()
        m.y = Var()
        m.z = Var()
        lbl = NumericLabeler('x')
        smap = SymbolMap(lbl)
        tc = StorageTreeChecker(m)
        self.assertEqual(expression_to_string(
            ceil(m.x), tc, lbl, smap=smap), ("ceil(x1)", True))
        self.assertEqual(expression_to_string(
            floor(m.x), tc, lbl, smap=smap), ("floor(x1)", True))
        self.assertEqual(expression_to_string(
            abs(m.x), tc, lbl, smap=smap), ("abs(x1)", True))

    def test_arcfcn_to_string(self):
        m = ConcreteModel()
        m.x = Var()
        lbl = NumericLabeler('x')
        smap = SymbolMap(lbl)
        tc = StorageTreeChecker(m)
        self.assertEqual(expression_to_string(
            asin(m.x), tc, lbl, smap=smap), ("arcsin(x1)", False))
        self.assertEqual(expression_to_string(
            acos(m.x), tc, lbl, smap=smap), ("arccos(x1)", False))
        self.assertEqual(expression_to_string(
            atan(m.x), tc, lbl, smap=smap), ("arctan(x1)", False))
        with self.assertRaisesRegexp(
                RuntimeError,
                "GAMS files cannot represent the unary function asinh"):
            expression_to_string(asinh(m.x), tc, lbl, smap=smap)
        with self.assertRaisesRegexp(
                RuntimeError,
                "GAMS files cannot represent the unary function acosh"):
            expression_to_string(acosh(m.x), tc, lbl, smap=smap)
        with self.assertRaisesRegexp(
                RuntimeError,
                "GAMS files cannot represent the unary function atanh"):
            expression_to_string(atanh(m.x), tc, lbl, smap=smap)

    def test_gams_connector_in_active_constraint(self):
        m = ConcreteModel()
        m.b1 = Block()
        m.b2 = Block()
        m.b1.x = Var()
        m.b2.x = Var()
        m.b1.c = Connector()
        m.b1.c.add(m.b1.x)
        m.b2.c = Connector()
        m.b2.c.add(m.b2.x)
        m.c = Constraint(expr=m.b1.c == m.b2.c)
        m.o = Objective(expr=m.b1.x)
        os = StringIO()
        with self.assertRaises(RuntimeError):
            m.write(os, format="gams")

    def test_gams_expanded_connectors(self):
        m = ConcreteModel()
        m.x = Var()
        m.y = Var()
        m.CON1 = Connector()
        m.CON1.add(m.x, 'v')
        m.CON2 = Connector()
        m.CON2.add(m.y, 'v')
        m.c = Constraint(expr=m.CON1 + m.CON2 >= 10)
        TransformationFactory("core.expand_connectors").apply_to(m)
        m.o = Objective(expr=m.x)
        os = StringIO()
        io_options = dict(symbolic_solver_labels=True)
        m.write(os, format="gams", io_options=io_options)
        # no error if we're here, but check for some identifying string
        self.assertIn("x + y", os.getvalue())

    def test_split_long_line(self):
        pat = "var1 + log(var2 / 9) - "
        line = (pat * 10000) + "x"
        self.assertEqual(split_long_line(line),
                         pat * 3478 + "var1 +\n log(var2 / 9) - " +
                         pat * 3477 + "var1 +\n log(var2 / 9) - " +
                         pat * 3043 + "x")

    def test_split_long_line_no_comment(self):
        pat = "1000 * 2000 * "
        line = pat * 5715 + "x"
        self.assertEqual(split_long_line(line),
            pat * 5714 + "1000\n * 2000 * x")

    def test_solver_arg(self):
        m = ConcreteModel()
        m.x = Var()
        m.c = Constraint(expr=m.x == 2)
        m.o = Objective(expr=m.x)
        os = StringIO()
        m.write(os, format="gams", io_options=dict(solver="gurobi"))
        self.assertIn("option lp=gurobi", os.getvalue())

    def test_negative_float_double_operator(self):
        m = ConcreteModel()
        m.x = Var()
        m.y = Var()
        m.z = Var(bounds=(0, 6))
        m.c = Constraint(expr=(m.x * m.y * -2) == 0)
        m.c2 = Constraint(expr=m.z ** -1.5 == 0)
        m.o = Objective(expr=m.z)
        m.y.fix(-7)
        m.x.fix(4)
        lbl = NumericLabeler('x')
        smap = SymbolMap(lbl)
        tc = StorageTreeChecker(m)
        self.assertEqual(expression_to_string(
            m.c.body, tc, smap=smap), ("4*(-7)*(-2)", False))
        self.assertEqual(expression_to_string(
            m.c2.body, tc, smap=smap), ("x1 ** (-1.5)", False))

    def test_nested_GDP_with_deactivate(self):
        m = ConcreteModel()
        m.x = Var(bounds=(0, 1))

        @m.Disjunct([0, 1])
        def disj(disj, _):
            @disj.Disjunct(['A', 'B'])
            def nested(n_disj, _):
                return n_disj

            return disj

        m.choice = Disjunction(expr=[m.disj[0], m.disj[1]])

        m.c = Constraint(expr=m.x ** 2 + m.disj[1].nested['A'].indicator_var >= 1)

        m.disj[0].indicator_var.fix(1)
        m.disj[1].deactivate()
        m.disj[0].nested['A'].indicator_var.fix(1)
        m.disj[0].nested['B'].deactivate()
        m.disj[1].nested['A'].indicator_var.set_value(1)
        m.disj[1].nested['B'].deactivate()
        m.o = Objective(expr=m.x)
        TransformationFactory('gdp.fix_disjuncts').apply_to(m)

        os = StringIO()
        m.write(os, format='gams', io_options=dict(solver='dicopt'))
        self.assertIn("USING minlp", os.getvalue())

    def test_quicksum(self):
        m = ConcreteModel()
        m.y = Var(domain=Binary)
        m.c = Constraint(expr=quicksum([m.y, m.y], linear=True) == 1)
        m.y.fix(1)
        lbl = NumericLabeler('x')
        smap = SymbolMap(lbl)
        tc = StorageTreeChecker(m)
        self.assertEqual(expression_to_string(m.c.body, tc, smap=smap), "1 + 1")

    def test_quicksum_integer_var_fixed(self):
        m = ConcreteModel()
        m.x = Var()
        m.y = Var(domain=Binary)
        m.c = Constraint(expr=quicksum([m.y, m.y], linear=True) == 1)
        m.o = Objective(expr=m.x ** 2)
        m.y.fix(1)
        os = StringIO()
        m.write(os, format='gams')
        self.assertIn("USING nlp", os.getvalue())


class TestGams_writer(unittest.TestCase):

    def _cleanup(self, fname):
        try:
            os.remove(fname)
        except OSError:
            pass

    def _get_fnames(self):
        class_name, test_name = self.id().split('.')[-2:]
        prefix = os.path.join(thisdir, test_name.replace("test_", "", 1))
        return prefix + ".gams.baseline", prefix + ".gams.out"

    def test_var_on_other_model(self):
        other = ConcreteModel()
        other.a = Var()

        model = ConcreteModel()
        model.x = Var()
        model.c = Constraint(expr=other.a + 2 * model.x <= 0)
        model.obj = Objective(expr=model.x)

        baseline_fname, test_fname = self._get_fnames()
        self._cleanup(test_fname)
        self.assertRaises(
            RuntimeError,
            model.write, test_fname, format='gams')
        self._cleanup(test_fname)

    def test_var_on_nonblock(self):
        class Foo(Block().__class__):
            def __init__(self, *args, **kwds):
                kwds.setdefault('ctype', Foo)
                super(Foo, self).__init__(*args, **kwds)

        model = ConcreteModel()
        model.x = Var()
        model.other = Foo()
        model.other.a = Var()
        model.c = Constraint(expr=model.other.a + 2 * model.x <= 0)
        model.obj = Objective(expr=model.x)

        baseline_fname, test_fname = self._get_fnames()
        self._cleanup(test_fname)
        self.assertRaises(
            RuntimeError,
            model.write, test_fname, format='gams')
        self._cleanup(test_fname)


if __name__ == "__main__":
    unittest.main()<|MERGE_RESOLUTION|>--- conflicted
+++ resolved
@@ -19,12 +19,9 @@
 import pyutilib.th as unittest
 from pyomo.core.base import NumericLabeler, SymbolMap
 from pyomo.environ import (Block, ConcreteModel, Connector, Constraint,
-<<<<<<< HEAD
-                           Objective, TransformationFactory, Var, exp, log, Binary, quicksum)
-=======
                            Objective, TransformationFactory, Var, exp, log,
-                           ceil, floor, asin, acos, atan, asinh, acosh, atanh)
->>>>>>> b1e52090
+                           ceil, floor, asin, acos, atan, asinh, acosh, atanh
+			   Binary)
 from pyomo.repn.plugins.gams_writer import (StorageTreeChecker,
                                             expression_to_string,
                                             split_long_line)
