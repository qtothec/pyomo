#  ___________________________________________________________________________
#
#  Pyomo: Python Optimization Modeling Objects
#  Copyright 2017 National Technology and Engineering Solutions of Sandia, LLC
#  Under the terms of Contract DE-NA0003525 with National Technology and 
#  Engineering Solutions of Sandia, LLC, the U.S. Government retains certain 
#  rights in this software.
#  This software is distributed under the 3-clause BSD License.
#  ___________________________________________________________________________


class PyomoException(Exception):
<<<<<<< HEAD
=======
    """
    Exception class for other pyomo exceptions to inherit from,
    allowing pyomo exceptions to be caught in a general way
    (e.g., in other applications that use Pyomo).
    """
>>>>>>> b1e52090
    pass


class DeveloperError(PyomoException, NotImplementedError):
    """
    Exception class used to throw errors that result from Pyomo
    programming errors, rather than user modeling errors (e.g., a
    component not declaring a 'ctype').
    """

    def __init__(self, val):
        self.parameter = val

    def __str__(self):
        return ( "Internal Pyomo implementation error:\n\t%s\n"
                 "\tPlease report this to the Pyomo Developers."
                 % ( repr(self.parameter), ) )


class InfeasibleConstraintException(PyomoException):
    """
    Exception class used by Pyomo transformations to indicate
    that an infeasible constraint has been identified (e.g. in
    the course of range reduction).
    """
    pass<|MERGE_RESOLUTION|>--- conflicted
+++ resolved
@@ -10,14 +10,11 @@
 
 
 class PyomoException(Exception):
-<<<<<<< HEAD
-=======
     """
     Exception class for other pyomo exceptions to inherit from,
     allowing pyomo exceptions to be caught in a general way
     (e.g., in other applications that use Pyomo).
     """
->>>>>>> b1e52090
     pass
 
 
