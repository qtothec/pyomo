#  ___________________________________________________________________________
#
#  Pyomo: Python Optimization Modeling Objects
#  Copyright 2017 National Technology and Engineering Solutions of Sandia, LLC
#  Under the terms of Contract DE-NA0003525 with National Technology and
#  Engineering Solutions of Sandia, LLC, the U.S. Government retains certain
#  rights in this software.
#  This software is distributed under the 3-clause BSD License.
#  ___________________________________________________________________________

import logging


import pyomo.common
from pyomo.common.plugin import alias
from pyomo.core.base import (Transformation,
                             Var,
                             Constraint,
                             Objective,
                             Set,
                             minimize,
                             NonNegativeReals,
                             NonPositiveReals,
                             Reals,
                             Block,
                             Model,
                             ConcreteModel)
from pyomo.core.base.var import NamedVarList
from pyomo.core.base.constraint import NamedConstraintList
from pyomo.repn.collect import collect_linear_terms

from six import iteritems

logger = logging.getLogger('pyomo.core')


#
# This transformation creates a new block that
# is the dual of the specified block.  If no block is
# specified, then the entire model is dualized.
# This returns a new Block object.
#
class LinearDual_PyomoTransformation(Transformation):

    alias('core.linear_dual', doc="Dualize a linear model")

    def __init__(self):
        super(LinearDual_PyomoTransformation, self).__init__()

    def _create_using(self, instance, **kwds):
        options = kwds.pop('options', {})
        bname = options.get('block',None)
        #
        # Iterate over the model collecting variable data,
        # until the block is found.
        #
        block = None
        if block is None:
            block = instance
        else:
            for (name, data) in instance.component_map(Block, active=True).items():
                if name == bname:
                    block = instance
        if block is None:
            raise RuntimeError("Missing block: "+bname)
        #
        # Generate the dual
        #
        instance_ = self._dualize(block)

        return instance_

    def _dualize(self, block, unfixed=[]):
        """
        Generate the dual of a block
        """
        #
        # Collect linear terms from the block
        #
        A, b_coef, c_rhs, c_sense, d_sense, vnames, cnames, v_domain = collect_linear_terms(block, unfixed)
        ##print(A)
        ##print(vnames)
        ##print(cnames)
        ##print(list(A.keys()))
        ##print("---")
        ##print(A.keys())
        ##print(c_sense)
        ##print(c_rhs)
        #
        # Construct the block
        #
        if isinstance(block, Model):
            dual = ConcreteModel()
        else:
            dual = Block()
        dual.v = NamedVarList()
        dual.c = NamedConstraintList()
        dual.construct()
        _vars = {}
        def getvar(name, ndx=None):
            v = _vars.get((name,ndx), None)
            if v is None:
                v = dual.v.add()
                if ndx is None:
                    v.name = name
                elif type(ndx) is tuple:
                    v.name = "%s[%s]" % (name, ','.join(map(str,ndx)))
                else:
                    v.name = "%s[%s]" % (name, str(ndx))
                _vars[name,ndx] = v
            return v
        #
        # Construct the objective
        #
        if d_sense == minimize:
            dual.o = Objective(expr=sum(- b_coef[name,ndx]*getvar(name,ndx) for name,ndx in b_coef), sense=d_sense)
        else:
            dual.o = Objective(expr=sum(b_coef[name,ndx]*getvar(name,ndx) for name,ndx in b_coef), sense=d_sense)
        #
        # Construct the constraints
        #
        for cname in A:
            for ndx, terms in iteritems(A[cname]):
                expr = 0
                for term in terms:
                    expr += term.coef * getvar(term.var, term.ndx)
                if not (cname, ndx) in c_rhs:
                    c_rhs[cname, ndx] = 0.0
                if c_sense[cname, ndx] == 'e':
                    e = expr - c_rhs[cname,ndx] == 0
                elif c_sense[cname, ndx] == 'l':
                    e = expr - c_rhs[cname,ndx] <= 0
                else:
                    e = expr - c_rhs[cname,ndx] >= 0
                c = dual.c.add(e)
                if ndx is None:
                    c.name = cname
                elif type(ndx) is tuple:
                    c.name = "%s[%s]" % (cname, ','.join(map(str,ndx)))
                else:
                    c.name = "%s[%s]" % (cname, str(ndx))
            #
            for (name, ndx), domain in iteritems(v_domain):
                v = getvar(name, ndx)
                flag = type(ndx) is tuple and (ndx[-1] == 'lb' or ndx[-1] == 'ub')
                if domain == 1:
                    v.domain = NonNegativeReals
                elif domain == -1:
                    v.domain = NonPositiveReals
                else:
<<<<<<< HEAD
                    # TODO: verify that this case is possible
                    v.domain = Reals


        print("-"*80)
        dual.pprint()
        print("-"*80)
        return dual
=======
                    if flag:
                        # TODO: verify that this case is possible
                        v[ndx].domain = Reals
                    else:
                        v.domain = Reals
        return dual
>>>>>>> 2871719d
<|MERGE_RESOLUTION|>--- conflicted
+++ resolved
@@ -148,7 +148,6 @@
                 elif domain == -1:
                     v.domain = NonPositiveReals
                 else:
-<<<<<<< HEAD
                     # TODO: verify that this case is possible
                     v.domain = Reals
 
@@ -156,12 +155,4 @@
         print("-"*80)
         dual.pprint()
         print("-"*80)
-        return dual
-=======
-                    if flag:
-                        # TODO: verify that this case is possible
-                        v[ndx].domain = Reals
-                    else:
-                        v.domain = Reals
-        return dual
->>>>>>> 2871719d
+        return dual