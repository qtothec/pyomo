--- conflicted
+++ resolved
@@ -16,23 +16,14 @@
 
 import logging
 import textwrap
-<<<<<<< HEAD
-=======
 from pyomo.common.plugin import alias
 from pyomo.core.base import Transformation, Block, Constraint
 from pyomo.gdp import Disjunct, GDP_Error, Disjunction
 from pyomo.core import TraversalStrategy, TransformationFactory
 from pyomo.core.base.indexed_component import ActiveIndexedComponent
 from pyomo.common.deprecation import deprecated
->>>>>>> 3e061403
 
 from six import itervalues
-
-from pyomo.common.deprecation import deprecated
-from pyomo.common.plugin import alias
-from pyomo.core import TraversalStrategy, TransformationFactory
-from pyomo.core.base import Block, Constraint, Transformation
-from pyomo.gdp import Disjunct, Disjunction, GDP_Error
 
 logger = logging.getLogger('pyomo.gdp')
 
@@ -117,10 +108,6 @@
                     Constraint, descend_into=Block, active=True)
                 for con in cons_in_disjunct:
                     con.deactivate()
-                disjtns_in_disjunct = disjunct.component_objects(
-                    Disjunction, descend_into=Block, active=True)
-                for disj in disjtns_in_disjunct:
-                    disj.deactivate()
 
     def _disjunct_not_fixed_true(self, disjunct):
         # Return true if the disjunct indicator variable is not fixed to True
